/* A minimal wrapper for socket communication.

Copyright (C) 2013, Joshua More and Michele Ceriotti

Permission is hereby granted, free of charge, to any person obtaining
a copy of this software and associated documentation files (the
"Software"), to deal in the Software without restriction, including
without limitation the rights to use, copy, modify, merge, publish,
distribute, sublicense, and/or sell copies of the Software, and to
permit persons to whom the Software is furnished to do so, subject to
the following conditions:

The above copyright notice and this permission notice shall be included
in all copies or substantial portions of the Software.

THE SOFTWARE IS PROVIDED "AS IS", WITHOUT WARRANTY OF ANY KIND,
EXPRESS OR IMPLIED, INCLUDING BUT NOT LIMITED TO THE WARRANTIES OF
MERCHANTABILITY, FITNESS FOR A PARTICULAR PURPOSE AND NONINFRINGEMENT.
IN NO EVENT SHALL THE AUTHORS OR COPYRIGHT HOLDERS BE LIABLE FOR ANY
CLAIM, DAMAGES OR OTHER LIABILITY, WHETHER IN AN ACTION OF CONTRACT,
TORT OR OTHERWISE, ARISING FROM, OUT OF OR IN CONNECTION WITH THE
SOFTWARE OR THE USE OR OTHER DEALINGS IN THE SOFTWARE.


Contains both the functions that transmit data to the socket and read the data
back out again once finished, and the function which opens the socket initially.
Can be linked to a FORTRAN code that does not support sockets natively.

Functions:
   error: Prints an error message and then exits.
   open_socket_: Opens a socket with the required host server, socket type and
      port number.
   write_buffer_: Writes a string to the socket.
   read_buffer_: Reads data from the socket.
*/

#include <stdio.h>
#include <stdlib.h>
#include <unistd.h>
#include <string.h>
#include <sys/types.h>
#include <sys/socket.h>
#include <netinet/in.h>
#include <sys/un.h>
#include <netdb.h>

void open_socket(int *psockfd, int* inet, int* port, char* host)
/* Opens a socket.

Note that fortran passes an extra argument for the string length, but this is
ignored here for C compatibility.

Args:
   psockfd: The id of the socket that will be created.
   inet: An integer that determines whether the socket will be an inet or unix
      domain socket. Gives unix if 0, inet otherwise.
   port: The port number for the socket to be created. Low numbers are often
      reserved for important channels, so use of numbers of 4 or more digits is
      recommended.
   host: The name of the host server.
*/

{
   int sockfd, portno, n;
   struct hostent *server;

   struct sockaddr * psock; int ssock;

   if (*inet>0)
   {  // creates an internet socket
<<<<<<< HEAD
      struct sockaddr_in serv_addr;      psock=(struct sockaddr *)&serv_addr;     ssock=sizeof(serv_addr);
      sockfd = socket(AF_INET, SOCK_STREAM, 0);
      if (sockfd < 0)  error("Error opening socket");

      server = gethostbyname(host);
      if (server == NULL)
      {
         fprintf(stderr, "Error opening socket: no such host %s \n", host);
         exit(-1);
      }

      bzero((char *) &serv_addr, sizeof(serv_addr));
      serv_addr.sin_family = AF_INET;
      bcopy((char *)server->h_addr, (char *)&serv_addr.sin_addr.s_addr, server->h_length);
      serv_addr.sin_port = htons(*port);
      if (connect(sockfd, psock, ssock) < 0) error("Error opening socket: wrong host address, or broken connection");
=======

      // fetches information on the host      
      struct addrinfo hints, *res;  
      char service[256];
   
      memset(&hints, 0, sizeof(hints));
      hints.ai_socktype = SOCK_STREAM;
      hints.ai_family = AF_UNSPEC;
      hints.ai_flags = AI_PASSIVE;

      sprintf(service,"%d",*port); // convert the port number to a string
      ai_err = getaddrinfo(host, service, &hints, &res); 
      if (ai_err!=0) { perror("Error fetching host data. Wrong host name?"); exit(-1); }

      // creates socket
      sockfd = socket(res->ai_family, res->ai_socktype, res->ai_protocol);
      if (sockfd < 0) { perror("Error opening socket"); exit(-1); }
    
      // makes connection
      if (connect(sockfd, res->ai_addr, res->ai_addrlen) < 0) { perror("Error opening INET socket: wrong port or server unreachable"); exit(-1); }
      freeaddrinfo(res);
>>>>>>> bce87540
   }
   else
   {  // creates a unix socket
      struct sockaddr_un serv_addr;      psock=(struct sockaddr *)&serv_addr;     ssock=sizeof(serv_addr);
      sockfd = socket(AF_UNIX, SOCK_STREAM, 0);
      bzero((char *) &serv_addr, sizeof(serv_addr));
      serv_addr.sun_family = AF_UNIX;
      strcpy(serv_addr.sun_path, "/tmp/ipi_");
      strcpy(serv_addr.sun_path+9, host);
<<<<<<< HEAD
      if (connect(sockfd, psock, ssock) < 0) error("Error opening socket: wrong host address, or broken connection");
=======
  
      // creates the socket
      sockfd = socket(AF_UNIX, SOCK_STREAM, 0);

      // connects
      if (connect(sockfd, (struct sockaddr *) &serv_addr, sizeof(serv_addr)) < 0) { perror("Error opening UNIX socket: path unavailable, or already existing"); exit(-1); }
>>>>>>> bce87540
   }

   *psockfd=sockfd;
}

void writebuffer(int *psockfd, char *data, int* plen)
/* Writes to a socket.

Args:
   psockfd: The id of the socket that will be written to.
   data: The data to be written to the socket.
   plen: The length of the data in bytes.
*/

{
   int n;
   int sockfd=*psockfd;
   int len=*plen;

   n = write(sockfd,data,len);
   if (n < 0) { perror("Error writing to socket: server has quit or connection broke"); exit(-1); }
}


void readbuffer(int *psockfd, char *data, int* plen)
/* Reads from a socket.

Args:
   psockfd: The id of the socket that will be read from.
   data: The storage array for data read from the socket.
   plen: The length of the data in bytes.
*/

{
   int n, nr;
   int sockfd=*psockfd;
   int len=*plen;

   n = nr = read(sockfd,data,len);

   while (nr>0 && n<len )
   {  nr=read(sockfd,&data[n],len-n); n+=nr; }

   if (n == 0) { perror("Error reading from socket: server has quit or connection broke"); exit(-1); }
}

<|MERGE_RESOLUTION|>--- conflicted
+++ resolved
@@ -44,7 +44,7 @@
 #include <sys/un.h>
 #include <netdb.h>
 
-void open_socket(int *psockfd, int* inet, int* port, char* host)
+void open_socket(int *psockfd, int* inet, int* port, const char* host)
 /* Opens a socket.
 
 Note that fortran passes an extra argument for the string length, but this is
@@ -61,32 +61,11 @@
 */
 
 {
-   int sockfd, portno, n;
-   struct hostent *server;
-
-   struct sockaddr * psock; int ssock;
+   int sockfd, ai_err;
 
    if (*inet>0)
    {  // creates an internet socket
-<<<<<<< HEAD
-      struct sockaddr_in serv_addr;      psock=(struct sockaddr *)&serv_addr;     ssock=sizeof(serv_addr);
-      sockfd = socket(AF_INET, SOCK_STREAM, 0);
-      if (sockfd < 0)  error("Error opening socket");
-
-      server = gethostbyname(host);
-      if (server == NULL)
-      {
-         fprintf(stderr, "Error opening socket: no such host %s \n", host);
-         exit(-1);
-      }
-
-      bzero((char *) &serv_addr, sizeof(serv_addr));
-      serv_addr.sin_family = AF_INET;
-      bcopy((char *)server->h_addr, (char *)&serv_addr.sin_addr.s_addr, server->h_length);
-      serv_addr.sin_port = htons(*port);
-      if (connect(sockfd, psock, ssock) < 0) error("Error opening socket: wrong host address, or broken connection");
-=======
-
+      
       // fetches information on the host      
       struct addrinfo hints, *res;  
       char service[256];
@@ -105,34 +84,34 @@
       if (sockfd < 0) { perror("Error opening socket"); exit(-1); }
     
       // makes connection
-      if (connect(sockfd, res->ai_addr, res->ai_addrlen) < 0) { perror("Error opening INET socket: wrong port or server unreachable"); exit(-1); }
+      if (connect(sockfd, res->ai_addr, res->ai_addrlen) < 0) 
+      { perror("Error opening INET socket: wrong port or server unreachable"); exit(-1); }
       freeaddrinfo(res);
->>>>>>> bce87540
    }
    else
-   {  // creates a unix socket
-      struct sockaddr_un serv_addr;      psock=(struct sockaddr *)&serv_addr;     ssock=sizeof(serv_addr);
-      sockfd = socket(AF_UNIX, SOCK_STREAM, 0);
-      bzero((char *) &serv_addr, sizeof(serv_addr));
+   {  
+      struct sockaddr_un serv_addr;
+
+      // fills up details of the socket addres
+      memset(&serv_addr, 0, sizeof(serv_addr));
       serv_addr.sun_family = AF_UNIX;
       strcpy(serv_addr.sun_path, "/tmp/ipi_");
       strcpy(serv_addr.sun_path+9, host);
-<<<<<<< HEAD
-      if (connect(sockfd, psock, ssock) < 0) error("Error opening socket: wrong host address, or broken connection");
-=======
+      // creates a unix socket
   
       // creates the socket
       sockfd = socket(AF_UNIX, SOCK_STREAM, 0);
 
       // connects
-      if (connect(sockfd, (struct sockaddr *) &serv_addr, sizeof(serv_addr)) < 0) { perror("Error opening UNIX socket: path unavailable, or already existing"); exit(-1); }
->>>>>>> bce87540
+      if (connect(sockfd, (struct sockaddr *) &serv_addr, sizeof(serv_addr)) < 0) 
+      { perror("Error opening UNIX socket: path unavailable, or already existing"); exit(-1); }
    }
+
 
    *psockfd=sockfd;
 }
 
-void writebuffer(int *psockfd, char *data, int* plen)
+void writebuffer(int *psockfd, const char *data, int* plen)
 /* Writes to a socket.
 
 Args:
