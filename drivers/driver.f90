--- conflicted
+++ resolved
@@ -66,15 +66,8 @@
       DOUBLE PRECISION init_volume, init_rc ! needed to correctly adjust the cut-off radius for variable cell dynamics
       DOUBLE PRECISION, ALLOCATABLE :: last_atoms(:,:) ! Holds the positions when the neighbour list is created
       DOUBLE PRECISION displacement ! Tracks how far each atom has moved since the last call of nearest_neighbours
-<<<<<<< HEAD
-      
       INTEGER i, j 
       
-=======
-
-      INTEGER i, j
-
->>>>>>> b9352ab3
       ! parse the command line parameters
       ! intialize defaults
       ccmd = 0
@@ -88,15 +81,9 @@
       init_rc = 0.0d0
       volume = 0.0d0
       init_volume = 0.0d0
-<<<<<<< HEAD
-      
-      DO i = 1, IARGC()
-         CALL GETARG(i, cmdbuffer)
-=======
 
       DO i = 1, COMMAND_ARGUMENT_COUNT()
          CALL GET_COMMAND_ARGUMENT(i, cmdbuffer)
->>>>>>> b9352ab3
          IF (cmdbuffer == "-u") THEN ! flag for unix socket
             inet = 0
             ccmd = 0
@@ -177,21 +164,13 @@
       ELSEIF (6 == vstyle) THEN
          IF (par_count /= 0) THEN
             WRITE(*,*) "Error:  no initialization string needed for qtip4pf."
-<<<<<<< HEAD
-            STOP "ENDED" 
-=======
-            STOP "ENDED"
->>>>>>> b9352ab3
+            STOP "ENDED"
          ENDIF
          isinit = .true.
       ELSEIF (5 == vstyle) THEN
          IF (par_count /= 0) THEN
             WRITE(*,*) "Error: no initialization string needed for zundel."
-<<<<<<< HEAD
-            STOP "ENDED" 
-=======
-            STOP "ENDED"
->>>>>>> b9352ab3
+            STOP "ENDED"
          ENDIF
          CALL prezundelpot()
          CALL prezundeldip()
@@ -204,18 +183,13 @@
          ELSEIF ( 2/= par_count) THEN
             WRITE(*,*) "Error: parameters not initialized correctly."
             WRITE(*,*) "For morse potential use -o r0,D,a (in a.u.) "
-<<<<<<< HEAD
-            STOP "ENDED" 
-=======
-            STOP "ENDED"
->>>>>>> b9352ab3
+            STOP "ENDED"
          ENDIF
          isinit = .true.
       ELSEIF (vstyle == 8) THEN
          IF (par_count /= 0) THEN
             WRITE(*,*) "Error: no initialization string needed for Partridge-Schwenke H2O potential."
             STOP "ENDED"
-<<<<<<< HEAD
          END IF
       ELSEIF (vstyle == 9) THEN
          IF (par_count /= 0) THEN
@@ -227,9 +201,6 @@
             WRITE(*,*) "Error: no initialization string needed for Partridge-Schwenke H2O potential."
             STOP "ENDED" 
          ENDIF   
-=======
-         ENDIF
->>>>>>> b9352ab3
          isinit = .true.
       ELSEIF (vstyle == 1) THEN
          IF (par_count /= 3) THEN
@@ -526,21 +497,12 @@
          ENDIF
       ENDDO
       IF (nat > 0) DEALLOCATE(atoms, forces, msgbuffer)
-<<<<<<< HEAD
  
     CONTAINS
       SUBROUTINE helpmessage
          ! Help banner
          WRITE(*,*) " SYNTAX: driver.x [-u] -h hostname -p port -m [gas|lj|sg|harm|morse|zundel|qtip4pf|pswater|lepsm1|lepsm2] "
          WRITE(*,*) "         -o 'comma_separated_parameters' [-v] "
-=======
-
-      CONTAINS
-      SUBROUTINE helpmessage
-         ! Help banner
-         WRITE(*,*) " SYNTAX: driver.x [-u] -h hostname -p port -m [gas|lj|sg|harm|morse|zundel|qtip4pf|pswater] "
-         WRITE(*,*) "         -o 'comma_separated_parameters' [-v|-vv] "
->>>>>>> b9352ab3
          WRITE(*,*) ""
          WRITE(*,*) " For LJ potential use -o sigma,epsilon,cutoff "
          WRITE(*,*) " For SG potential use -o cutoff "
@@ -549,9 +511,4 @@
          WRITE(*,*) " For the ideal gas, qtip4pf, zundel or nasa no options needed! "
        END SUBROUTINE helpmessage
 
-<<<<<<< HEAD
-    
-   
-=======
-   END PROGRAM
->>>>>>> b9352ab3
+   END PROGRAM