--- conflicted
+++ resolved
@@ -15,14 +15,9 @@
 """
 
 import numpy as np
-<<<<<<< HEAD
-import sys, glob
-from ipi.utils.io import io_xyz
-=======
 import sys
 import glob
 from ipi.utils.io import read_file
->>>>>>> cf2b4446
 from ipi.engine.beads import Beads
 from ipi.utils.depend import *
 from ipi.utils.units import *
@@ -49,13 +44,8 @@
    while True:
       try:
          for i in range(nbeads):
-<<<<<<< HEAD
-            pos = io_xyz.read_xyz(ipos[i])
-            force = io_xyz.read_xyz(ifor[i])
-=======
             pos = read_file("xyz", ipos[i])
             force = read_file("xyz", ifor[i])
->>>>>>> cf2b4446
             if natoms == 0:
                natoms = pos.natoms
                beads = Beads(natoms,nbeads)
