--- conflicted
+++ resolved
@@ -72,12 +72,7 @@
                ntraj = []
                isys=0
                # zero-padded bead number               
-<<<<<<< HEAD
-               padb = ( ("%0" + str(int(1 + np.floor(np.log(nbeads)/np.log(10)))) + "d") % (b) )
-               isys = 0
-=======
                padb = ( ("%0" + str(int(1 + np.floor(np.log(nbeads)/np.log(10)))) + "d") % (b) )               
->>>>>>> 1aee8f34
                for s in simul.syslist:
                   if s.prefix != "":
                      filename = s.prefix+"_"+o.filename
@@ -99,13 +94,8 @@
                   ltraj.append(ntraj)
 
          else:
-<<<<<<< HEAD
             ntraj=[]   
             isys = 0       
-=======
-            ntraj=[]
-            isys=0
->>>>>>> 1aee8f34
             for s in simul.syslist:   # create multiple copies        
                if s.prefix != "":
                   filename = s.prefix+"_"+o.filename
