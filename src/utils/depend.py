import numpy
# if A depends upon B, then A.dep_up-->B and B.dep_dw-->A
class depend_proxy(object):
<<<<<<< HEAD
   def __init__(self, value=None, name=None, dependencies=[]):# dependants=[], dependencies=[]):
      print "init proxy"
=======
   """Prototype class for dependency handling"""
   def __init__(self, value=None, name=None, dependants=[], dependencies=[]):
>>>>>>> 0c050167
      self._value=value
      self._dependants=[]
      self._name=name
      self._tainted=False
      for item in dependencies:
         item.add_dependant(self)
      for item in dependants:
         self.add_dependant(item)
   
   def add_dependant(self,newdep):
      """Makes newdep dependent on self"""
      self._dependants.append(newdep)
      newdep.taint(taintme=True)      

   def add_dependency(self,newdep):
      """Makes self dependent on newdep"""
      newdep._dependants.append(self)      
      self.taint(taintme=True)

   def taint(self,taintme=True):
      """Recursively sets tainted flag on dependent objects."""
      self._tainted = True     #this is to prevent circular dependencies to hang forever
      for item in self._dependants: 
         if (not item.tainted()):
            item.taint()
      self._tainted = taintme
      
   def tainted(self):
      """Returns tainted flag"""
      return self._tainted
      
   def val_update(self, manual=True): pass
   def val_set(self, manual=True): pass
         

class depend_func(depend_proxy):
   """Proxy which defines a function to compute the value of the property. 
      Setting the property manually is forbidden."""
   def __init__(self, func, value=None, name=None, dependants=[], dependencies=[]):
      self._func=func
      super(depend_func, self).__init__(value=value,name=name, dependants=dependants, dependencies=dependencies)
         
   def val_update(self, manual=True):
      self._value.set(self._func(), manual=manual)

   def val_set(self, manual=True):
      if (manual):
         print "Cannot set manually the value of the automatically-computed property <",self.name,">"
         raise NameError(self.name)

class synchronizer(object):
   def __init__(self, deps=dict()):
      self._synced=deps
      self._manual=None

class depend_sync(depend_proxy):
   """Proxy which allows to keep different representations of the same 
      quantity synchronized. Only one can be set manually."""
   def __init__(self, func, synchro, value=None, name=None, dependants=[], dependencies=[]):
      self._func=func
      self.synchro=synchro
      self.synchro._synced[name]=self
      self.synchro._manual=name
      self._tainted=False
      super(depend_sync, self).__init__(value=value,name=name, dependants=dependants, dependencies=dependencies)

   def taint(self,taintme=True):
      """Recursively sets tainted flag on dependent objects."""
      super(depend_sync,self).taint(taintme)
      self._tainted=True
      for v in self.synchro._synced.values():
         if (not v.tainted()) and (not v is self) and (not v._value.name == self.synchro._manual): v.taint(taintme=True)
      self._tainted=taintme
               
   def val_update(self, manual=True):
      self._tainted=False
      if (not self._value.name == self.synchro._manual):
         self._value.set(self._func[self.synchro._manual](), manual=manual)

   def val_set(self, manual=True):         
      if (manual):
         for v in self.synchro._synced.values():
            v.taint(taintme=True)
         self.synchro._manual=self._value.name
         self._tainted=False
      
class depend_base(object):
   def __init__(self, deps=None, name=None):
      self.name=name
      if deps==None:
         self.deps=depend_proxy()
      else:
         self.deps=deps

class depend_value(depend_base):
   def __init__(self, value, deps=None, name=None):
      super(depend_value,self).__init__(deps, name)
      self.deps._value=self
      self._value=value
      self.deps.taint(taintme=False)

   def get(self):
      if self.deps.tainted():  
         self.deps.val_update(manual=False)
         self.deps.taint(taintme=False)         

      return self._value
      
   def __get__(self, instance, owner):
      return self.get() 

   def set(self, value, manual=True):
      self._value=value
      self.deps.taint(taintme=False)
      self.deps.val_set(manual=manual)
      
   def __set__(self, instance, value): 
      self.set(value)   

   
class depend_array(numpy.ndarray, depend_base):
   def __new__(cls, input_array, deps=None, name=None):
      # Input array is an already formed ndarray instance
      # We first cast to be our class type
      obj = numpy.asarray(input_array).view(cls)
      # add the new attribute to the created instance
      return obj
      
   def __init__(self, input_array, deps=None, name=None):
      super(depend_array,self).__init__(deps, name)
      self.deps._value=self
   
   def __array_finalize__(self, obj): pass

   def __getitem__(self,index):
      if self.deps.tainted():  
         self.deps.val_update(manual=False)
         
      if (not numpy.isscalar(index)):      
         return depend_array(super(depend_array,self).__getitem__(index), deps=self.deps   )
      else:
         return super(depend_array,self).__getitem__(index)   

   def __getslice__(self,i,j):
      return self.__getitem__(slice(i,j))

   def get(self):
      return self[:]
      
   def __get__(self, instance, owner):
      return self.get() 

   def __setitem__(self,index,value,manual=True):
      self.deps.taint(taintme=False)
      self.deps.val_set(manual=manual)
      super(depend_array,self).__setitem__(index,value)   

   def __setslice__(self,i,j,value):
      return self.__setitem__(slice(i,j),value)

   def set(self, value, manual=True):
      self.__setitem__(slice(None,None),value=value,manual=manual)
      
   def __set__(self, instance, value): 
      self.set(value)

def dget(obj,member):
   return obj.__dict__[member]

def depget(obj,member):
   return obj.__dict__[member].deps

class dobject(object): 
   def __getattribute__(self, name):
     value = object.__getattribute__(self, name)
     if hasattr(value, '__get__'):
         value = value.__get__(self, self.__class__)
     return value

   def __setattr__(self, name, value):
     try:
         obj = object.__getattribute__(self, name)
     except AttributeError:
         pass
     else:
         if hasattr(obj, '__set__'):
             return obj.__set__(self, value)
     return object.__setattr__(self, name, value)<|MERGE_RESOLUTION|>--- conflicted
+++ resolved
@@ -1,13 +1,8 @@
 import numpy
 # if A depends upon B, then A.dep_up-->B and B.dep_dw-->A
 class depend_proxy(object):
-<<<<<<< HEAD
-   def __init__(self, value=None, name=None, dependencies=[]):# dependants=[], dependencies=[]):
-      print "init proxy"
-=======
    """Prototype class for dependency handling"""
    def __init__(self, value=None, name=None, dependants=[], dependencies=[]):
->>>>>>> 0c050167
       self._value=value
       self._dependants=[]
       self._name=name
