--- conflicted
+++ resolved
@@ -12,37 +12,64 @@
 from forces import RestartForce, ForceBeads
 #from output import RestartOutput
 from beads import Beads, RestartBeads
-#from properties import *
+from properties import Properties
 #from forces import *
 
+_DEFAULT_STRIDES={"checkpoint": 1000, "properties": 10, "progress": 100, "trajectory": 100}
+_DEFAULT_OUTPUT=[ "time", "conserved", "kinetic", "potential" ]
 class RestartSimulation(Restart):
    fields= { "force" : (RestartForce, ()),  "ensemble": (RestartEnsemble, ()), 
              "atoms" : (RestartAtoms, ()), "beads" : (RestartBeads, ()), 
              "cell" : (RestartCell, ()), "prng" : (RestartRandom, ()),
-             "init_velocities" : (RestartValue, (bool, False)), 
-             "init_cell" : (RestartValue, (bool, False)), 
              "nbeads": (RestartValue, (int, 0 ) ),              
              "step" : ( RestartValue, (int, 0)), 
-             "total_steps": (RestartValue, (int, 1000) ) }
+             "total_steps": (RestartValue, (int, 1000) ), 
+             "stride" : ( RestartValue, (dict, {})),
+             "prefix": (RestartValue, (str, "prefix")), 
+             "properties": (RestartArray, (str,np.zeros(0, np.dtype('|S12'))) ),
+             "initialize": (RestartArray, (str,np.zeros(0, np.dtype('|S12'))) )             
+            }
 
    def store(self, simul):
-      self.force.store(simul.force)
+      self.force.store(simul._forcemodel)
       self.ensemble.store(simul.ensemble)
       self.beads.store(simul.beads)
       self.cell.store(simul.cell)
       self.prng.store(simul.prng)
       self.step.store(simul.step)
       self.total_steps.store(simul.tsteps)
+      self.stride.store(simul.dstride)
+      self.prefix.store(simul.prefix)
+      self.properties.store(simul.outlist)
+      self.initialize.store(simul.initlist)
             
    def fetch(self):
       self.check()
       nbeads=self.beads.fetch();  ncell= self.cell.fetch(); nprng=self.prng.fetch()
-      if self.init_velocities.fetch():
-         nbeads.p=np.sqrt(units.Constants.kb*self.ensemble.fetch().temp*nbeads.m3)*nprng.gvec((nbeads.nbeads,nbeads.natoms*3))
-      if self.init_cell.fetch():
-         ncell.p6=np.sqrt(units.Constants.kb*self.ensemble.fetch().temp*ncell.m6)*nprng.gvec(6)
+#      if self.init_velocities.fetch():
+#         nbeads.p=np.sqrt(units.Constants.kb*self.ensemble.fetch().temp*nbeads.m3)*nprng.gvec((nbeads.nbeads,nbeads.natoms*3))
+#      if self.init_cell.fetch():
+#         ncell.p6=np.sqrt(units.Constants.kb*self.ensemble.fetch().temp*ncell.m6)*nprng.gvec(6)
+      
+      # gets a list of strides
+      dstride=dict(_DEFAULT_STRIDES)
+      istride=self.stride.fetch()
+      vstride={}
+      for k,s in istride.items(): 
+         if not k in dstride: raise TypeError(k+" is not a valid input for the stride keyword")
+         vstride[k]=int(s)
+      dstride.update(vstride)
+      
+      olist=self.properties.fetch()
+      if (len(olist)==0) : olist=None
+
+      ilist=self.initialize.fetch()
+      if (len(ilist)==0) : ilist=None
+      
+      # list of properties to be printed out
       return Simulation(nbeads, ncell, self.force.fetch(), self.ensemble.fetch(), 
-                     nprng, self.step.fetch(), tsteps=self.total_steps.fetch() )
+                     nprng, self.step.fetch(), tsteps=self.total_steps.fetch(), stride=dstride,
+                     prefix=self.prefix.fetch(), outlist=olist, initlist=ilist )
 
    def check(self):
       if self.beads.nbeads.fetch() == 0:  # no beads keyword provided, default to creating a necklace centered at a single configuration -- provided by the atoms keyword
@@ -59,89 +86,98 @@
       the atoms and the like."""   
 
    def __init__(self, beads, cell, force, ensemble, prng,
-               step=0, tsteps=1000):
+               step=0, tsteps=1000, stride=None, prefix="prefix", outlist=None, initlist=None):
+      print "@@@@@ initializing with total_Steps", tsteps, "and dt", ensemble.dt
       self.nbeads=len(beads)
       self.beads=beads
       self.cell=cell
       self.prng=prng
       self._forcemodel=force
       self.forces=ForceBeads()
-         
+            
       self.ensemble=ensemble
-      self.step=step
+      dset(self,"step",depend_value(name="step",value=step) )
       self.tsteps=tsteps
+      
+      # output & properties
+      self.prefix=prefix
+      if stride is None: self.dstride=dict(_DEFAULT_STRIDES)
+      else:              self.dstride=stride
+      if outlist is None: self.outlist=np.array(_DEFAULT_OUTPUT,np.dtype('|S12') )
+      else:               self.outlist=outlist
+      if initlist is None: self.initlist=np.zeros(0, np.dtype('|S12'))
+      else:               self.initlist=initlist
+
+      
+      self.properties=Properties()
+      
       self.bind()
       
    def bind(self):
       self.forces.bind(self.beads, self.cell,  self._forcemodel)
       self.ensemble.bind(self.beads, self.cell, self.forces, self.prng)
+      self.properties.bind(self)
+      self.init()
 
    def run(self):
-
-      fout = open("output","w")
-      tout = open("pitraj.pdb","w")      
-      for self.step in range(self.step,self.tsteps):
-         self.output.step(self.step, self.step*self.ensemble.dt)
+      self._forcemodel.socket.start_thread()
+   
+      if (self.step == 0):
+         self.write_output();  self.write_traj()
+      for self.step in range(self.step,self.tsteps):               
          self.ensemble.step()
-<<<<<<< HEAD
-         fout.write( str(self.step)+" "+str(self.ensemble.econs)+" "+str(self.beads.kin.sum())+" "+
-                  str(self.forces.pot.sum())+" "+str(self.beads.vpath*self.ensemble.omegan2)+" "+"\n");
-         fout.flush()
+         if ((self.step+1) % self.dstride["checkpoint"] ==0) : self.write_chk()      
+         if ((self.step+1) % self.dstride["properties"] ==0) : self.write_output()
+         if ((self.step+1) % self.dstride["trajectory"] ==0) : self.write_traj()
          print "times:  #p", self.ensemble.ptime/(self.step+1), "  #q",  self.ensemble.qtime/(self.step+1), "  #t",  self.ensemble.ttime/(self.step+1)
          print  "objvalue count: ", objgraph.count('depend_value'), objgraph.count('depend_array'), objgraph.count('Atom'),
 
-         if self.step % 20 ==0:
-            io_pdb.print_pdb(self.beads, self.cell, tout)
-            print "Cleaning up", gc.collect()
-=======
-        # print str(self.step+1)+" "+str(self.ensemble.econs)+" "+str(self.atoms.kin)+" "+str(self.force.pot)+" "+str(self.ensemble.thermostat.ethermo)+" "+"\n",
-      self.output.step(self.tsteps, self.tsteps*self.ensemble.dt)
->>>>>>> 28826bc3
-      self.step+=1
-#         
-#class RestartSimulation(Restart):
-#   fields= { "force" : (RestartForce, ()), "atoms" : (RestartAtoms, ()), "cell" : (RestartCell, ()),
-#             "ensemble": (RestartEnsemble, ()), "steps_done" : ( RestartValue, (int, 0)), 
-#             "total_steps": (RestartValue, (int, 1000)), "output": (RestartOutput, ()) }
+      if self.step < self.tsteps: self.step+=1         
+      self.write_chk()
 
-#   def store(self, simul):
-#      self.force.store(simul.force)
-#      self.atoms.store(simul.atoms)
-#      self.cell.store(simul.cell)
-#      self.ensemble.store(simul.ensemble)
-#      self.steps_done.store(simul.step)
-#      self.total_steps.store(simul.tsteps)
-#      self.output.store(simul.output)
-#            
-#   def fetch(self):
-#      return Simulation(self.atoms.fetch(), self.cell.fetch(), self.force.fetch(), self.ensemble.fetch(), 
-#                        self.output.fetch(), step = self.steps_done.fetch(), tsteps=self.total_steps.fetch())
-#   
-#class Simulation(dobject):
-#   """Represents a simulation cell. Includes the cell parameters, 
-#      the atoms and the like."""   
+      self._forcemodel.socket.end_thread()      
+   
+   def init(self):
+      # initialize output
+      self.fout=open(self.prefix+".out", "a")
+      ohead="# "
+      for l in self.outlist: ohead+="%16s"%(l)
+      self.fout.write(ohead+"\n")      
+      self.tout=open(self.prefix+".pdb", "a")
+      self.ichk=0
+      
+      # initialize velocities
+      if "velocities" in self.initlist:  self.beads.p=math.sqrt(self.ensemble.temp*Constants.kb)* self.beads.sm3*self.prng.gvec((self.beads.nbeads, 3*self.beads.natoms))
+      
+      self.initlist=np.zeros(0, np.dtype('|S12'))   # sets this to nothing so in the checkpoint initialization won't be required
+   
+   def write_output(self):
+      for what in self.outlist:
+         try:
+            quantity = self.properties[what]
+         except: raise TypeError(what+" is not a recognized property")
+         self.fout.write(write_type(float, quantity) + " ")
+         
+      self.fout.write("\n")   
+      self.fout.flush()   
 
-#   def __init__(self, atoms, cell, force, ensemble, output, step=0, tsteps=1000):
-#      self.atoms=atoms
-#      self.cell=cell
-#      self.force=force
-#      self.ensemble=ensemble
-#      self.output=output
-#      self.step=step
-#      self.tsteps=tsteps
-#      self.properties = Properties()
-#      self.bind()
-#      
-#   def bind(self):
-#      self.force.bind(self.atoms, self.cell)
-#      self.ensemble.bind(self.atoms, self.cell, self.force)
-#      self.properties.bind(self.ensemble, self.atoms, self.cell, self.force)
-#      self.output.bind(self.properties, self)
+   def write_traj(self):   
+      io_pdb.print_pdb(self.beads, self.cell, self.tout)
 
-#   def run(self):      
-#      for self.step in range(self.step,self.tsteps):
-#         self.ensemble.step()
-#        # print str(self.step+1)+" "+str(self.ensemble.econs)+" "+str(self.atoms.kin)+" "+str(self.force.pot)+" "+str(self.ensemble.thermostat.ethermo)+" "+"\n",
-#         self.output.step(self.step)
-#      self.step+=1
-#         +   def write_chk(self):
+      # tries to open a new restart file
+      new = False;  self.ichk += 1
+      while (not new):
+         try:
+            check_file = open(self.prefix + ".restart" + str(self.ichk), "r")
+            check_file.close()
+            self.ichk += 1
+         except IOError:
+            check_file = open(self.prefix + ".restart" + str(self.ichk), "w")
+            new = True
+      
+      r=RestartSimulation()
+      r.store(self)
+      check_file.write(r.write(name="simulation"))
+      check_file.close()
+      