<<<<<<< HEAD
<simulation verbosity='high'>
   <output prefix='mts'>
      <properties stride='1' filename='out'>  [ step, time{picosecond}, conserved, temperature{kelvin}, kinetic_cv, potential, pressure_cv{megapascal}] </properties>
=======
<simulation mode="md">
   <output prefix='simulation'>
      <properties stride='1' filename='out'>  [ step, time{picosecond}, conserved{electronvolt}, temperature{kelvin}, kinetic_cv{electronvolt}, potential, pressure_cv{megapascal} ] </properties>
>>>>>>> 71743243
      <trajectory filename='pos' stride='20'> positions </trajectory>
      <checkpoint stride='200'/>
   </output>
   <total_steps>10000</total_steps>
<<<<<<< HEAD
   <prng><seed>32346</seed></prng>
=======
   <prng><seed>31415</seed></prng>
>>>>>>> 71743243
   <ffsocket name="lmpserial1" mode="unix">
   <address>mts_short</address>
   </ffsocket>
   <ffsocket name="lmpserial2" mode="unix">
   <address>mts_long</address>
   </ffsocket>
   <system>
<<<<<<< HEAD
   <initialize nbeads='1'> 
      <file mode='pdb'> water_298K.pdb </file>
      <velocities mode="thermal" units='kelvin'> 298 </velocities>
   </initialize>
   <forces>
   <force mts_level="1"> lmpserial1 </force>
   <force mts_level='0'> lmpserial2 </force>
   </forces>
   <ensemble mode='mts'>
      <thermostat mode='svr'>
         <tau units='femtosecond'>25</tau>
      </thermostat>
      <timestep units='femtosecond'> 1.50</timestep>
      <temperature units='kelvin'>298</temperature>
      <nmts>[4]</nmts>
   </ensemble>
</system>
=======
      <initialize nbeads='4'>
         <file mode='pdb'> water_298K.pdb </file>
         <velocities mode="thermal" units='kelvin'> 300 </velocities>
      </initialize>
      <forces>
         <force forcefield ="lmpserial1" > <mts_weights>[0,1]</mts_weights></force>
         <force forcefield ="lmpserial2" > <mts_weights>[1,0]</mts_weights></force>
      </forces> 
      <motion mode='dynamics'>
         <dynamics mode='mts'>
            <timestep units='femtosecond'> 2.0 </timestep>
            <thermostat mode='langevin'>
                <tau units='femtosecond'> 100 </tau>
            </thermostat>
            <nmts>[1,4]</nmts>
         </dynamics>
      </motion>
      <ensemble>
         <temperature units='kelvin'> 300 </temperature>
      </ensemble>
   </system>
>>>>>>> 71743243
</simulation><|MERGE_RESOLUTION|>--- conflicted
+++ resolved
@@ -1,21 +1,11 @@
-<<<<<<< HEAD
-<simulation verbosity='high'>
-   <output prefix='mts'>
-      <properties stride='1' filename='out'>  [ step, time{picosecond}, conserved, temperature{kelvin}, kinetic_cv, potential, pressure_cv{megapascal}] </properties>
-=======
 <simulation mode="md">
    <output prefix='simulation'>
       <properties stride='1' filename='out'>  [ step, time{picosecond}, conserved{electronvolt}, temperature{kelvin}, kinetic_cv{electronvolt}, potential, pressure_cv{megapascal} ] </properties>
->>>>>>> 71743243
       <trajectory filename='pos' stride='20'> positions </trajectory>
       <checkpoint stride='200'/>
    </output>
    <total_steps>10000</total_steps>
-<<<<<<< HEAD
-   <prng><seed>32346</seed></prng>
-=======
    <prng><seed>31415</seed></prng>
->>>>>>> 71743243
    <ffsocket name="lmpserial1" mode="unix">
    <address>mts_short</address>
    </ffsocket>
@@ -23,25 +13,6 @@
    <address>mts_long</address>
    </ffsocket>
    <system>
-<<<<<<< HEAD
-   <initialize nbeads='1'> 
-      <file mode='pdb'> water_298K.pdb </file>
-      <velocities mode="thermal" units='kelvin'> 298 </velocities>
-   </initialize>
-   <forces>
-   <force mts_level="1"> lmpserial1 </force>
-   <force mts_level='0'> lmpserial2 </force>
-   </forces>
-   <ensemble mode='mts'>
-      <thermostat mode='svr'>
-         <tau units='femtosecond'>25</tau>
-      </thermostat>
-      <timestep units='femtosecond'> 1.50</timestep>
-      <temperature units='kelvin'>298</temperature>
-      <nmts>[4]</nmts>
-   </ensemble>
-</system>
-=======
       <initialize nbeads='4'>
          <file mode='pdb'> water_298K.pdb </file>
          <velocities mode="thermal" units='kelvin'> 300 </velocities>
@@ -63,5 +34,4 @@
          <temperature units='kelvin'> 300 </temperature>
       </ensemble>
    </system>
->>>>>>> 71743243
 </simulation>