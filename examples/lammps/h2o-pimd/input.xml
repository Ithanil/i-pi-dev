<simulation>
<<<<<<< HEAD
   <output prefix='no_rpc'>
      <properties stride='1' filename='out'>  [ step, time{picosecond}, conserved, temperature{kelvin}, kinetic_cv, potential, pressure_cv{megapascal}] </properties>
      <trajectory filename='pos' stride='20'> positions </trajectory>
   </output>
   <total_steps>500000</total_steps>
   <prng><seed>32345</seed></prng>
   <ffsocket mode='unix' name='lammps'>
       <address>no_rpc</address>
   </ffsocket>
   <system>
   <initialize nbeads='32'>
       <file mode='pdb'> water_298K.pdb </file>
       <velocities mode="thermal" units='kelvin'> 298 </velocities>
   </initialize>
   <forces>
       <force>lammps</force>
   </forces>
   <ensemble mode='nvt'>
      <thermostat mode='svr'>
         <tau units='femtosecond'>25</tau>
      </thermostat>
      <timestep units='femtosecond'> 0.25</timestep>
      <temperature units='kelvin'>298</temperature>
   </ensemble>
   </system>
</simulation>
=======
  <output prefix="no_rpc">
    <properties stride="1" filename="out"> [ step, time{picosecond}, conserved, temperature{kelvin}, kinetic_cv, potential, pressure_cv{megapascal}] </properties>
    <trajectory filename="pos" stride="20"> positions </trajectory>
  </output>
  <total_steps>500000</total_steps>

  <ffsocket name="lmpserial" mode="unix">
    <address>no_rpc</address>
    <port> 32345 </port>
  </ffsocket>
  <system>
    <initialize nbeads="32">
      <file mode="pdb"> water_298K.pdb </file>
      <velocities mode="thermal" units="kelvin"> 298 </velocities>
    </initialize>
    <forces>
      <force> lmpserial </force>
    </forces>
    <ensemble mode="nvt">
      <thermostat mode="svr">
        <tau units="femtosecond">25</tau>
      </thermostat>
      <timestep units="femtosecond"> 0.25</timestep>
      <temperature units="kelvin">298</temperature>
    </ensemble>
  </system>
</simulation>

>>>>>>> 41233e6d
<|MERGE_RESOLUTION|>--- conflicted
+++ resolved
@@ -1,32 +1,4 @@
 <simulation>
-<<<<<<< HEAD
-   <output prefix='no_rpc'>
-      <properties stride='1' filename='out'>  [ step, time{picosecond}, conserved, temperature{kelvin}, kinetic_cv, potential, pressure_cv{megapascal}] </properties>
-      <trajectory filename='pos' stride='20'> positions </trajectory>
-   </output>
-   <total_steps>500000</total_steps>
-   <prng><seed>32345</seed></prng>
-   <ffsocket mode='unix' name='lammps'>
-       <address>no_rpc</address>
-   </ffsocket>
-   <system>
-   <initialize nbeads='32'>
-       <file mode='pdb'> water_298K.pdb </file>
-       <velocities mode="thermal" units='kelvin'> 298 </velocities>
-   </initialize>
-   <forces>
-       <force>lammps</force>
-   </forces>
-   <ensemble mode='nvt'>
-      <thermostat mode='svr'>
-         <tau units='femtosecond'>25</tau>
-      </thermostat>
-      <timestep units='femtosecond'> 0.25</timestep>
-      <temperature units='kelvin'>298</temperature>
-   </ensemble>
-   </system>
-</simulation>
-=======
   <output prefix="no_rpc">
     <properties stride="1" filename="out"> [ step, time{picosecond}, conserved, temperature{kelvin}, kinetic_cv, potential, pressure_cv{megapascal}] </properties>
     <trajectory filename="pos" stride="20"> positions </trajectory>
@@ -55,4 +27,3 @@
   </system>
 </simulation>
 
->>>>>>> 41233e6d
