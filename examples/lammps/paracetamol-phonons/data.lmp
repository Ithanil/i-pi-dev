Created by charmm2lammps v1.8.1 on Fri Jan  9 15:19:29 CET 2015

          80  atoms
          80  bonds
         124  angles
         224  dihedrals
          32  impropers

           9  atom types
          10  bond types
          13  angle types
          24  dihedral types
           6  improper types

<<<<<<< HEAD
     -6.97239999754 6.97239999754 xlo xhi
     -9.97239999754 9.97239999754 ylo yhi
     -12.0  12.0 zlo zhi
=======
     -3.48580318  3.48580318 xlo xhi
     -4.57322881  4.57322881 ylo yhi
     -6.40481989   6.40481989 zlo zhi
>>>>>>> 1e8993f3
      1.1 1.1 1.1    xy xz yz

Masses

       1     12.011  # CB
       2    15.9994  # OR
       3    14.0067  # NC=O
       4     12.011  # C=O
       5     12.011  # CR
       6    15.9994  # O=C
       7    1.00794  # HCMM
       8    1.00794  # HOCC
       9    1.00794  # HNCO

Pair Coeffs

       1       0.07   3.550053       0.07   3.550053  # CB
       2     0.1521   3.153781     0.1521   3.153781  # OR
       3        0.2   3.296325        0.2   3.296325  # NC=O
       4       0.11   3.563595       0.11   3.563595  # C=O
       5      0.055   3.875409       0.01   3.385415  # CR
       6       0.12   3.029056       0.12   2.494516  # O=C
       7      0.022   2.351973      0.022   2.351973  # HCMM
       8      0.046  0.4000135      0.046  0.4000135  # HOCC
       9      0.046  0.4000135      0.046  0.4000135  # HNCO

Atoms

       1       1     5     0.061       8.394       5.465         9.6  # CR
       2       1     7         0       8.233       6.528       9.383  # HCMM
       3       1     7         0       7.765       5.229      10.466  # HCMM
       4       1     7         0       9.447       5.314       9.856  # HCMM
       5       1     4     0.569       7.965       4.648       8.411  # C=O
       6       1     6     -0.57       6.757       4.551       8.078  # O=C
       7       1     3    -0.547       8.963       4.047       7.729  # NC=O
       8       1     9      0.37       9.902       4.131       8.142  # HNCO
       9       1     1     0.117        8.89       3.219       6.588  # CB
      10       1     1     -0.15       7.782       3.157       5.733  # CB
      11       1     7      0.15       6.909       3.769       5.924  # HCMM
      12       1     1     -0.15         7.8       2.308       4.629  # CB
      13       1     7      0.15       6.941       2.287       3.962  # HCMM
      14       1     1     -0.15       10.02       2.444       6.295  # CB
      15       1     7      0.15      10.894       2.511       6.942  # HCMM
      16       1     1     -0.15      10.037       1.595       5.196  # CB
      17       1     7      0.15      10.917       0.989       4.992  # HCMM
      18       1     1    0.0825       8.917       1.508       4.357  # CB
      19       1     2   -0.5325        8.87       0.665       3.282  # OR
      20       1     8      0.45       9.781       0.322       3.011  # HOCC
      21       2     5     0.061       6.352      10.039       7.974  # CR
      22       2     7         0       5.299       9.888       7.718  # HCMM
      23       2     7         0       6.981       9.803       7.108  # HCMM
      24       2     7         0       6.513      11.102       8.191  # HCMM
      25       2     4     0.569       6.781       9.221       9.163  # C=O
      26       2     6     -0.57        7.99       9.125       9.496  # O=C
      27       2     3    -0.547       5.783       8.621       9.845  # NC=O
      28       2     9      0.37       4.845       8.705       9.432  # HNCO
      29       2     1     0.117       5.856       7.793      10.986  # CB
      30       2     1     -0.15       4.726       7.017      11.279  # CB
      31       2     7      0.15       3.852       7.084      10.632  # HCMM
      32       2     1     -0.15        4.71       6.168      12.379  # CB
      33       2     7      0.15        3.83       5.563      12.582  # HCMM
      34       2     1     -0.15       6.964        7.73      11.841  # CB
      35       2     7      0.15       7.837       8.343       11.65  # HCMM
      36       2     1     -0.15       6.946       6.882      12.945  # CB
      37       2     7      0.15       7.805       6.861      13.612  # HCMM
      38       2     1    0.0825       5.829       6.082      13.217  # CB
      39       2     2   -0.5325       5.876       5.239      14.292  # OR
      40       2     8      0.45       4.965       4.896      14.563  # HOCC
      41       3     5     0.061       3.761       3.683       2.116  # CR
      42       3     7         0        4.39       3.918        1.25  # HCMM
      43       3     7         0       3.921       2.619       2.333  # HCMM
      44       3     7         0       2.707       3.833        1.86  # HCMM
      45       3     4     0.569       4.189         4.5       3.305  # C=O
      46       3     6     -0.57       5.398       4.596       3.638  # O=C
      47       3     3    -0.547       3.192         5.1       3.987  # NC=O
      48       3     9      0.37       2.253       5.017       3.574  # HNCO
      49       3     1     0.117       3.265       5.928       5.128  # CB
      50       3     1     -0.15       2.135       6.704       5.421  # CB
      51       3     7      0.15       1.261       6.637       4.774  # HCMM
      52       3     1     -0.15       2.118       7.553        6.52  # CB
      53       3     7      0.15       1.238       8.158       6.724  # HCMM
      54       3     1     -0.15       4.373       5.991       5.983  # CB
      55       3     7      0.15       5.246       5.379       5.792  # HCMM
      56       3     1     -0.15       4.354        6.84       7.087  # CB
      57       3     7      0.15       5.214        6.86       7.754  # HCMM
      58       3     1    0.0825       3.238       7.639       7.359  # CB
      59       3     2   -0.5325       3.285       8.482       8.434  # OR
      60       3     8      0.45       2.373       8.825       8.705  # HOCC
      61       4     5     0.061       5.803      -0.891       3.742  # CR
      62       4     7         0       5.174      -0.656       4.608  # HCMM
      63       4     7         0       6.856       -0.74       3.998  # HCMM
      64       4     7         0       5.642      -1.955       3.525  # HCMM
      65       4     4     0.569       5.374      -0.074       2.553  # C=O
      66       4     6     -0.57       4.165       0.022        2.22  # O=C
      67       4     3    -0.547       6.372       0.527       1.871  # NC=O
      68       4     9      0.37        7.31       0.443       2.284  # HNCO
      69       4     1     0.117       6.299       1.354        0.73  # CB
      70       4     1     -0.15       7.429        2.13       0.437  # CB
      71       4     7      0.15       8.303       2.063       1.084  # HCMM
      72       4     1     -0.15       7.445       2.979      -0.662  # CB
      73       4     7      0.15       8.325       3.584      -0.866  # HCMM
      74       4     1     -0.15       5.191       1.417      -0.125  # CB
      75       4     7      0.15       4.318       0.805       0.066  # HCMM
      76       4     1     -0.15       5.209       2.266      -1.229  # CB
      77       4     7      0.15        4.35       2.286      -1.896  # HCMM
      78       4     1    0.0825       6.326       3.066      -1.501  # CB
      79       4     2   -0.5325       6.279       3.909      -2.576  # OR
      80       4     8      0.45        7.19       4.252      -2.847  # HOCC

Bond Coeffs

       1    301.539      1.492  # C=O  CR  
       2    419.491      1.369  # C=O  NC=O
       3    931.963      1.222  # C=O  O=C 
       4    401.068      1.374  # CB   CB  
       5    381.853      1.084  # CB   HCMM
       6    394.519      1.395  # CB   NC=O
       7    404.019      1.376  # CB   OR  
       8    342.991      1.093  # CR   HCMM
       9    479.511      1.015  # HNCO NC=O
      10    564.143      0.973  # HOCC OR  

Bonds

       1       8       1       2  # CR   HCMM
       2       8       1       3  # CR   HCMM
       3       8       1       4  # CR   HCMM
       4       1       5       1  # C=O  CR  
       5       3       5       6  # C=O  O=C 
       6       2       7       5  # C=O  NC=O
       7       9       7       8  # HNCO NC=O
       8       6       9       7  # CB   NC=O
       9       5      10      11  # CB   HCMM
      10       4      10       9  # CB   CB  
      11       5      12      13  # CB   HCMM
      12       4      12      10  # CB   CB  
      13       5      14      15  # CB   HCMM
      14       4      14      16  # CB   CB  
      15       4      14       9  # CB   CB  
      16       5      16      17  # CB   HCMM
      17       4      16      18  # CB   CB  
      18       4      18      12  # CB   CB  
      19       7      19      18  # CB   OR  
      20      10      19      20  # HOCC OR  
      21       8      21      22  # CR   HCMM
      22       8      21      23  # CR   HCMM
      23       8      21      24  # CR   HCMM
      24       1      25      21  # C=O  CR  
      25       3      25      26  # C=O  O=C 
      26       2      27      25  # C=O  NC=O
      27       9      27      28  # HNCO NC=O
      28       6      29      27  # CB   NC=O
      29       5      30      31  # CB   HCMM
      30       4      30      29  # CB   CB  
      31       5      32      33  # CB   HCMM
      32       4      32      30  # CB   CB  
      33       5      34      35  # CB   HCMM
      34       4      34      36  # CB   CB  
      35       4      34      29  # CB   CB  
      36       5      36      37  # CB   HCMM
      37       4      36      38  # CB   CB  
      38       4      38      32  # CB   CB  
      39       7      39      38  # CB   OR  
      40      10      39      40  # HOCC OR  
      41       8      41      42  # CR   HCMM
      42       8      41      43  # CR   HCMM
      43       8      41      44  # CR   HCMM
      44       1      45      41  # C=O  CR  
      45       3      45      46  # C=O  O=C 
      46       2      47      45  # C=O  NC=O
      47       9      47      48  # HNCO NC=O
      48       6      49      47  # CB   NC=O
      49       5      50      51  # CB   HCMM
      50       4      50      49  # CB   CB  
      51       5      52      53  # CB   HCMM
      52       4      52      50  # CB   CB  
      53       5      54      55  # CB   HCMM
      54       4      54      56  # CB   CB  
      55       4      54      49  # CB   CB  
      56       5      56      57  # CB   HCMM
      57       4      56      58  # CB   CB  
      58       4      58      52  # CB   CB  
      59       7      59      58  # CB   OR  
      60      10      59      60  # HOCC OR  
      61       8      61      62  # CR   HCMM
      62       8      61      63  # CR   HCMM
      63       8      61      64  # CR   HCMM
      64       1      65      61  # C=O  CR  
      65       3      65      66  # C=O  O=C 
      66       2      67      65  # C=O  NC=O
      67       9      67      68  # HNCO NC=O
      68       6      69      67  # CB   NC=O
      69       5      70      71  # CB   HCMM
      70       4      70      69  # CB   CB  
      71       5      72      73  # CB   HCMM
      72       4      72      70  # CB   CB  
      73       5      74      75  # CB   HCMM
      74       4      74      76  # CB   CB  
      75       4      74      69  # CB   CB  
      76       5      76      77  # CB   HCMM
      77       4      76      78  # CB   CB  
      78       4      78      72  # CB   CB  
      79       7      79      78  # CB   OR  
      80      10      79      80  # HOCC OR  

Angle Coeffs

       1     46.778    108.385          0          0  # C=O  CR   HCMM
       2     73.621    118.596          0          0  # C=O  NC=O CB  
       3      41.38    120.277          0          0  # C=O  NC=O HNCO
       4     48.145    119.977          0          0  # CB   CB   CB  
       5     40.517    120.571          0          0  # CB   CB   HCMM
       6     73.765    117.918          0          0  # CB   CB   NC=O
       7     69.663    116.495          0          0  # CB   CB   OR  
       8     45.194    118.227          0          0  # CB   NC=O HNCO
       9     52.247    105.409          0          0  # CB   OR   HOCC
      10     70.814    112.735          0          0  # CR   C=O  NC=O
      11     67.504     124.41          0          0  # CR   C=O  O=C 
      12     37.134    108.836          0          0  # HCMM CR   HCMM
      13     65.273    127.152          0          0  # NC=O C=O  O=C 

Angles

       1      11       1       5       6  # CR   C=O  O=C 
       2      12       2       1       4  # HCMM CR   HCMM
       3      12       2       1       3  # HCMM CR   HCMM
       4      12       3       1       4  # HCMM CR   HCMM
       5       3       5       7       8  # C=O  NC=O HNCO
       6       1       5       1       4  # C=O  CR   HCMM
       7       1       5       1       3  # C=O  CR   HCMM
       8       1       5       1       2  # C=O  CR   HCMM
       9       6       7       9      10  # CB   CB   NC=O
      10       6       7       9      14  # CB   CB   NC=O
      11      13       7       5       6  # NC=O C=O  O=C 
      12      10       7       5       1  # CR   C=O  NC=O
      13       8       9       7       8  # CB   NC=O HNCO
      14       2       9       7       5  # C=O  NC=O CB  
      15       5      11      10       9  # CB   CB   HCMM
      16       5      11      10      12  # CB   CB   HCMM
      17       4      12      10       9  # CB   CB   CB  
      18       5      13      12      10  # CB   CB   HCMM
      19       5      13      12      18  # CB   CB   HCMM
      20       4      14      16      18  # CB   CB   CB  
      21       4      14       9      10  # CB   CB   CB  
      22       5      15      14       9  # CB   CB   HCMM
      23       5      15      14      16  # CB   CB   HCMM
      24       4      16      18      12  # CB   CB   CB  
      25       4      16      14       9  # CB   CB   CB  
      26       5      17      16      18  # CB   CB   HCMM
      27       5      17      16      14  # CB   CB   HCMM
      28       9      18      19      20  # CB   OR   HOCC
      29       4      18      12      10  # CB   CB   CB  
      30       7      19      18      12  # CB   CB   OR  
      31       7      19      18      16  # CB   CB   OR  
      32      11      21      25      26  # CR   C=O  O=C 
      33      12      22      21      24  # HCMM CR   HCMM
      34      12      22      21      23  # HCMM CR   HCMM
      35      12      23      21      24  # HCMM CR   HCMM
      36       3      25      27      28  # C=O  NC=O HNCO
      37       1      25      21      24  # C=O  CR   HCMM
      38       1      25      21      23  # C=O  CR   HCMM
      39       1      25      21      22  # C=O  CR   HCMM
      40       6      27      29      30  # CB   CB   NC=O
      41       6      27      29      34  # CB   CB   NC=O
      42      13      27      25      26  # NC=O C=O  O=C 
      43      10      27      25      21  # CR   C=O  NC=O
      44       8      29      27      28  # CB   NC=O HNCO
      45       2      29      27      25  # C=O  NC=O CB  
      46       5      31      30      29  # CB   CB   HCMM
      47       5      31      30      32  # CB   CB   HCMM
      48       4      32      30      29  # CB   CB   CB  
      49       5      33      32      30  # CB   CB   HCMM
      50       5      33      32      38  # CB   CB   HCMM
      51       4      34      36      38  # CB   CB   CB  
      52       4      34      29      30  # CB   CB   CB  
      53       5      35      34      29  # CB   CB   HCMM
      54       5      35      34      36  # CB   CB   HCMM
      55       4      36      38      32  # CB   CB   CB  
      56       4      36      34      29  # CB   CB   CB  
      57       5      37      36      38  # CB   CB   HCMM
      58       5      37      36      34  # CB   CB   HCMM
      59       9      38      39      40  # CB   OR   HOCC
      60       4      38      32      30  # CB   CB   CB  
      61       7      39      38      32  # CB   CB   OR  
      62       7      39      38      36  # CB   CB   OR  
      63      11      41      45      46  # CR   C=O  O=C 
      64      12      42      41      44  # HCMM CR   HCMM
      65      12      42      41      43  # HCMM CR   HCMM
      66      12      43      41      44  # HCMM CR   HCMM
      67       3      45      47      48  # C=O  NC=O HNCO
      68       1      45      41      44  # C=O  CR   HCMM
      69       1      45      41      43  # C=O  CR   HCMM
      70       1      45      41      42  # C=O  CR   HCMM
      71       6      47      49      50  # CB   CB   NC=O
      72       6      47      49      54  # CB   CB   NC=O
      73      13      47      45      46  # NC=O C=O  O=C 
      74      10      47      45      41  # CR   C=O  NC=O
      75       8      49      47      48  # CB   NC=O HNCO
      76       2      49      47      45  # C=O  NC=O CB  
      77       5      51      50      49  # CB   CB   HCMM
      78       5      51      50      52  # CB   CB   HCMM
      79       4      52      50      49  # CB   CB   CB  
      80       5      53      52      50  # CB   CB   HCMM
      81       5      53      52      58  # CB   CB   HCMM
      82       4      54      56      58  # CB   CB   CB  
      83       4      54      49      50  # CB   CB   CB  
      84       5      55      54      49  # CB   CB   HCMM
      85       5      55      54      56  # CB   CB   HCMM
      86       4      56      58      52  # CB   CB   CB  
      87       4      56      54      49  # CB   CB   CB  
      88       5      57      56      58  # CB   CB   HCMM
      89       5      57      56      54  # CB   CB   HCMM
      90       9      58      59      60  # CB   OR   HOCC
      91       4      58      52      50  # CB   CB   CB  
      92       7      59      58      52  # CB   CB   OR  
      93       7      59      58      56  # CB   CB   OR  
      94      11      61      65      66  # CR   C=O  O=C 
      95      12      62      61      64  # HCMM CR   HCMM
      96      12      62      61      63  # HCMM CR   HCMM
      97      12      63      61      64  # HCMM CR   HCMM
      98       3      65      67      68  # C=O  NC=O HNCO
      99       1      65      61      64  # C=O  CR   HCMM
     100       1      65      61      63  # C=O  CR   HCMM
     101       1      65      61      62  # C=O  CR   HCMM
     102       6      67      69      70  # CB   CB   NC=O
     103       6      67      69      74  # CB   CB   NC=O
     104      13      67      65      66  # NC=O C=O  O=C 
     105      10      67      65      61  # CR   C=O  NC=O
     106       8      69      67      68  # CB   NC=O HNCO
     107       2      69      67      65  # C=O  NC=O CB  
     108       5      71      70      69  # CB   CB   HCMM
     109       5      71      70      72  # CB   CB   HCMM
     110       4      72      70      69  # CB   CB   CB  
     111       5      73      72      70  # CB   CB   HCMM
     112       5      73      72      78  # CB   CB   HCMM
     113       4      74      76      78  # CB   CB   CB  
     114       4      74      69      70  # CB   CB   CB  
     115       5      75      74      69  # CB   CB   HCMM
     116       5      75      74      76  # CB   CB   HCMM
     117       4      76      78      72  # CB   CB   CB  
     118       4      76      74      69  # CB   CB   CB  
     119       5      77      76      78  # CB   CB   HCMM
     120       5      77      76      74  # CB   CB   HCMM
     121       9      78      79      80  # CB   OR   HOCC
     122       4      78      72      70  # CB   CB   CB  
     123       7      79      78      72  # CB   CB   OR  
     124       7      79      78      76  # CB   CB   OR  

Dihedral Coeffs

       1          3          2        180          1  # C=O  NC=O CB   CB  
       2        3.5          2        180        0.5  # CB   CB   CB   CB  
       3        3.5          2        180          1  # CB   CB   CB   HCMM
       4        3.5          2        180          1  # CB   CB   CB   NC=O
       5        3.5          2        180          1  # CB   CB   CB   OR  
       6          3          2        180          1  # CB   CB   NC=O HNCO
       7      1.401          2        180          1  # CB   CB   OR   HOCC
       8          3          2        180          1  # CB   NC=O C=O  CR  
       9          3          2        180          1  # CB   NC=O C=O  O=C 
      10     -0.147          1          0          1  # CR   C=O  NC=O HNCO
      11      2.902          2        180          0  # CR   C=O  NC=O HNCO
      12      0.671          3          0          0  # CR   C=O  NC=O HNCO
      13        3.5          2        180          1  # HCMM CB   CB   HCMM
      14        3.5          2        180          1  # HCMM CB   CB   NC=O
      15        3.5          2        180          1  # HCMM CB   CB   OR  
      16     -0.206          1          0          1  # HCMM CR   C=O  NC=O
      17      0.346          2        180          0  # HCMM CR   C=O  NC=O
      18      0.043          3          0          0  # HCMM CR   C=O  NC=O
      19       0.33          1          0          1  # HCMM CR   C=O  O=C 
      20     -0.704          2        180          0  # HCMM CR   C=O  O=C 
      21      0.154          3          0          0  # HCMM CR   C=O  O=C 
      22      0.718          1          0          1  # HNCO NC=O C=O  O=C 
      23      2.487          2        180          0  # HNCO NC=O C=O  O=C 
      24     -0.227          3          0          0  # HNCO NC=O C=O  O=C 

Dihedrals

       1       8       1       5       7       9  # CB   NC=O C=O  CR  
       2      10       1       5       7       8  # CR   C=O  NC=O HNCO
       3      11       1       5       7       8  # CR   C=O  NC=O HNCO
       4      12       1       5       7       8  # CR   C=O  NC=O HNCO
       5      16       2       1       5       7  # HCMM CR   C=O  NC=O
       6      17       2       1       5       7  # HCMM CR   C=O  NC=O
       7      18       2       1       5       7  # HCMM CR   C=O  NC=O
       8      19       2       1       5       6  # HCMM CR   C=O  O=C 
       9      20       2       1       5       6  # HCMM CR   C=O  O=C 
      10      21       2       1       5       6  # HCMM CR   C=O  O=C 
      11      16       3       1       5       7  # HCMM CR   C=O  NC=O
      12      17       3       1       5       7  # HCMM CR   C=O  NC=O
      13      18       3       1       5       7  # HCMM CR   C=O  NC=O
      14      19       3       1       5       6  # HCMM CR   C=O  O=C 
      15      20       3       1       5       6  # HCMM CR   C=O  O=C 
      16      21       3       1       5       6  # HCMM CR   C=O  O=C 
      17      16       4       1       5       7  # HCMM CR   C=O  NC=O
      18      17       4       1       5       7  # HCMM CR   C=O  NC=O
      19      18       4       1       5       7  # HCMM CR   C=O  NC=O
      20      19       4       1       5       6  # HCMM CR   C=O  O=C 
      21      20       4       1       5       6  # HCMM CR   C=O  O=C 
      22      21       4       1       5       6  # HCMM CR   C=O  O=C 
      23       1       5       7       9      14  # C=O  NC=O CB   CB  
      24       1       5       7       9      10  # C=O  NC=O CB   CB  
      25       9       6       5       7       9  # CB   NC=O C=O  O=C 
      26      22       6       5       7       8  # HNCO NC=O C=O  O=C 
      27      23       6       5       7       8  # HNCO NC=O C=O  O=C 
      28      24       6       5       7       8  # HNCO NC=O C=O  O=C 
      29      14       7       9      14      15  # HCMM CB   CB   NC=O
      30       4       7       9      14      16  # CB   CB   CB   NC=O
      31      14       7       9      10      11  # HCMM CB   CB   NC=O
      32       4       7       9      10      12  # CB   CB   CB   NC=O
      33       6       8       7       9      14  # CB   CB   NC=O HNCO
      34       6       8       7       9      10  # CB   CB   NC=O HNCO
      35       3       9      14      16      17  # CB   CB   CB   HCMM
      36       2       9      14      16      18  # CB   CB   CB   CB  
      37       3       9      10      12      13  # CB   CB   CB   HCMM
      38       2       9      10      12      18  # CB   CB   CB   CB  
      39       5      10      12      18      19  # CB   CB   CB   OR  
      40       2      10      12      18      16  # CB   CB   CB   CB  
      41       3      10       9      14      15  # CB   CB   CB   HCMM
      42       2      10       9      14      16  # CB   CB   CB   CB  
      43      13      11      10      12      13  # HCMM CB   CB   HCMM
      44       3      11      10      12      18  # CB   CB   CB   HCMM
      45       3      11      10       9      14  # CB   CB   CB   HCMM
      46       7      12      18      19      20  # CB   CB   OR   HOCC
      47       3      12      18      16      17  # CB   CB   CB   HCMM
      48       2      12      18      16      14  # CB   CB   CB   CB  
      49       2      12      10       9      14  # CB   CB   CB   CB  
      50      15      13      12      18      19  # HCMM CB   CB   OR  
      51       3      13      12      18      16  # CB   CB   CB   HCMM
      52       5      14      16      18      19  # CB   CB   CB   OR  
      53      13      15      14      16      17  # HCMM CB   CB   HCMM
      54       3      15      14      16      18  # CB   CB   CB   HCMM
      55       7      16      18      19      20  # CB   CB   OR   HOCC
      56      15      17      16      18      19  # HCMM CB   CB   OR  
      57       8      21      25      27      29  # CB   NC=O C=O  CR  
      58      10      21      25      27      28  # CR   C=O  NC=O HNCO
      59      11      21      25      27      28  # CR   C=O  NC=O HNCO
      60      12      21      25      27      28  # CR   C=O  NC=O HNCO
      61      16      22      21      25      27  # HCMM CR   C=O  NC=O
      62      17      22      21      25      27  # HCMM CR   C=O  NC=O
      63      18      22      21      25      27  # HCMM CR   C=O  NC=O
      64      19      22      21      25      26  # HCMM CR   C=O  O=C 
      65      20      22      21      25      26  # HCMM CR   C=O  O=C 
      66      21      22      21      25      26  # HCMM CR   C=O  O=C 
      67      16      23      21      25      27  # HCMM CR   C=O  NC=O
      68      17      23      21      25      27  # HCMM CR   C=O  NC=O
      69      18      23      21      25      27  # HCMM CR   C=O  NC=O
      70      19      23      21      25      26  # HCMM CR   C=O  O=C 
      71      20      23      21      25      26  # HCMM CR   C=O  O=C 
      72      21      23      21      25      26  # HCMM CR   C=O  O=C 
      73      16      24      21      25      27  # HCMM CR   C=O  NC=O
      74      17      24      21      25      27  # HCMM CR   C=O  NC=O
      75      18      24      21      25      27  # HCMM CR   C=O  NC=O
      76      19      24      21      25      26  # HCMM CR   C=O  O=C 
      77      20      24      21      25      26  # HCMM CR   C=O  O=C 
      78      21      24      21      25      26  # HCMM CR   C=O  O=C 
      79       1      25      27      29      34  # C=O  NC=O CB   CB  
      80       1      25      27      29      30  # C=O  NC=O CB   CB  
      81       9      26      25      27      29  # CB   NC=O C=O  O=C 
      82      22      26      25      27      28  # HNCO NC=O C=O  O=C 
      83      23      26      25      27      28  # HNCO NC=O C=O  O=C 
      84      24      26      25      27      28  # HNCO NC=O C=O  O=C 
      85      14      27      29      34      35  # HCMM CB   CB   NC=O
      86       4      27      29      34      36  # CB   CB   CB   NC=O
      87      14      27      29      30      31  # HCMM CB   CB   NC=O
      88       4      27      29      30      32  # CB   CB   CB   NC=O
      89       6      28      27      29      34  # CB   CB   NC=O HNCO
      90       6      28      27      29      30  # CB   CB   NC=O HNCO
      91       3      29      34      36      37  # CB   CB   CB   HCMM
      92       2      29      34      36      38  # CB   CB   CB   CB  
      93       3      29      30      32      33  # CB   CB   CB   HCMM
      94       2      29      30      32      38  # CB   CB   CB   CB  
      95       5      30      32      38      39  # CB   CB   CB   OR  
      96       2      30      32      38      36  # CB   CB   CB   CB  
      97       3      30      29      34      35  # CB   CB   CB   HCMM
      98       2      30      29      34      36  # CB   CB   CB   CB  
      99      13      31      30      32      33  # HCMM CB   CB   HCMM
     100       3      31      30      32      38  # CB   CB   CB   HCMM
     101       3      31      30      29      34  # CB   CB   CB   HCMM
     102       7      32      38      39      40  # CB   CB   OR   HOCC
     103       3      32      38      36      37  # CB   CB   CB   HCMM
     104       2      32      38      36      34  # CB   CB   CB   CB  
     105       2      32      30      29      34  # CB   CB   CB   CB  
     106      15      33      32      38      39  # HCMM CB   CB   OR  
     107       3      33      32      38      36  # CB   CB   CB   HCMM
     108       5      34      36      38      39  # CB   CB   CB   OR  
     109      13      35      34      36      37  # HCMM CB   CB   HCMM
     110       3      35      34      36      38  # CB   CB   CB   HCMM
     111       7      36      38      39      40  # CB   CB   OR   HOCC
     112      15      37      36      38      39  # HCMM CB   CB   OR  
     113       8      41      45      47      49  # CB   NC=O C=O  CR  
     114      10      41      45      47      48  # CR   C=O  NC=O HNCO
     115      11      41      45      47      48  # CR   C=O  NC=O HNCO
     116      12      41      45      47      48  # CR   C=O  NC=O HNCO
     117      16      42      41      45      47  # HCMM CR   C=O  NC=O
     118      17      42      41      45      47  # HCMM CR   C=O  NC=O
     119      18      42      41      45      47  # HCMM CR   C=O  NC=O
     120      19      42      41      45      46  # HCMM CR   C=O  O=C 
     121      20      42      41      45      46  # HCMM CR   C=O  O=C 
     122      21      42      41      45      46  # HCMM CR   C=O  O=C 
     123      16      43      41      45      47  # HCMM CR   C=O  NC=O
     124      17      43      41      45      47  # HCMM CR   C=O  NC=O
     125      18      43      41      45      47  # HCMM CR   C=O  NC=O
     126      19      43      41      45      46  # HCMM CR   C=O  O=C 
     127      20      43      41      45      46  # HCMM CR   C=O  O=C 
     128      21      43      41      45      46  # HCMM CR   C=O  O=C 
     129      16      44      41      45      47  # HCMM CR   C=O  NC=O
     130      17      44      41      45      47  # HCMM CR   C=O  NC=O
     131      18      44      41      45      47  # HCMM CR   C=O  NC=O
     132      19      44      41      45      46  # HCMM CR   C=O  O=C 
     133      20      44      41      45      46  # HCMM CR   C=O  O=C 
     134      21      44      41      45      46  # HCMM CR   C=O  O=C 
     135       1      45      47      49      54  # C=O  NC=O CB   CB  
     136       1      45      47      49      50  # C=O  NC=O CB   CB  
     137       9      46      45      47      49  # CB   NC=O C=O  O=C 
     138      22      46      45      47      48  # HNCO NC=O C=O  O=C 
     139      23      46      45      47      48  # HNCO NC=O C=O  O=C 
     140      24      46      45      47      48  # HNCO NC=O C=O  O=C 
     141      14      47      49      54      55  # HCMM CB   CB   NC=O
     142       4      47      49      54      56  # CB   CB   CB   NC=O
     143      14      47      49      50      51  # HCMM CB   CB   NC=O
     144       4      47      49      50      52  # CB   CB   CB   NC=O
     145       6      48      47      49      54  # CB   CB   NC=O HNCO
     146       6      48      47      49      50  # CB   CB   NC=O HNCO
     147       3      49      54      56      57  # CB   CB   CB   HCMM
     148       2      49      54      56      58  # CB   CB   CB   CB  
     149       3      49      50      52      53  # CB   CB   CB   HCMM
     150       2      49      50      52      58  # CB   CB   CB   CB  
     151       5      50      52      58      59  # CB   CB   CB   OR  
     152       2      50      52      58      56  # CB   CB   CB   CB  
     153       3      50      49      54      55  # CB   CB   CB   HCMM
     154       2      50      49      54      56  # CB   CB   CB   CB  
     155      13      51      50      52      53  # HCMM CB   CB   HCMM
     156       3      51      50      52      58  # CB   CB   CB   HCMM
     157       3      51      50      49      54  # CB   CB   CB   HCMM
     158       7      52      58      59      60  # CB   CB   OR   HOCC
     159       3      52      58      56      57  # CB   CB   CB   HCMM
     160       2      52      58      56      54  # CB   CB   CB   CB  
     161       2      52      50      49      54  # CB   CB   CB   CB  
     162      15      53      52      58      59  # HCMM CB   CB   OR  
     163       3      53      52      58      56  # CB   CB   CB   HCMM
     164       5      54      56      58      59  # CB   CB   CB   OR  
     165      13      55      54      56      57  # HCMM CB   CB   HCMM
     166       3      55      54      56      58  # CB   CB   CB   HCMM
     167       7      56      58      59      60  # CB   CB   OR   HOCC
     168      15      57      56      58      59  # HCMM CB   CB   OR  
     169       8      61      65      67      69  # CB   NC=O C=O  CR  
     170      10      61      65      67      68  # CR   C=O  NC=O HNCO
     171      11      61      65      67      68  # CR   C=O  NC=O HNCO
     172      12      61      65      67      68  # CR   C=O  NC=O HNCO
     173      16      62      61      65      67  # HCMM CR   C=O  NC=O
     174      17      62      61      65      67  # HCMM CR   C=O  NC=O
     175      18      62      61      65      67  # HCMM CR   C=O  NC=O
     176      19      62      61      65      66  # HCMM CR   C=O  O=C 
     177      20      62      61      65      66  # HCMM CR   C=O  O=C 
     178      21      62      61      65      66  # HCMM CR   C=O  O=C 
     179      16      63      61      65      67  # HCMM CR   C=O  NC=O
     180      17      63      61      65      67  # HCMM CR   C=O  NC=O
     181      18      63      61      65      67  # HCMM CR   C=O  NC=O
     182      19      63      61      65      66  # HCMM CR   C=O  O=C 
     183      20      63      61      65      66  # HCMM CR   C=O  O=C 
     184      21      63      61      65      66  # HCMM CR   C=O  O=C 
     185      16      64      61      65      67  # HCMM CR   C=O  NC=O
     186      17      64      61      65      67  # HCMM CR   C=O  NC=O
     187      18      64      61      65      67  # HCMM CR   C=O  NC=O
     188      19      64      61      65      66  # HCMM CR   C=O  O=C 
     189      20      64      61      65      66  # HCMM CR   C=O  O=C 
     190      21      64      61      65      66  # HCMM CR   C=O  O=C 
     191       1      65      67      69      74  # C=O  NC=O CB   CB  
     192       1      65      67      69      70  # C=O  NC=O CB   CB  
     193       9      66      65      67      69  # CB   NC=O C=O  O=C 
     194      22      66      65      67      68  # HNCO NC=O C=O  O=C 
     195      23      66      65      67      68  # HNCO NC=O C=O  O=C 
     196      24      66      65      67      68  # HNCO NC=O C=O  O=C 
     197      14      67      69      74      75  # HCMM CB   CB   NC=O
     198       4      67      69      74      76  # CB   CB   CB   NC=O
     199      14      67      69      70      71  # HCMM CB   CB   NC=O
     200       4      67      69      70      72  # CB   CB   CB   NC=O
     201       6      68      67      69      74  # CB   CB   NC=O HNCO
     202       6      68      67      69      70  # CB   CB   NC=O HNCO
     203       3      69      74      76      77  # CB   CB   CB   HCMM
     204       2      69      74      76      78  # CB   CB   CB   CB  
     205       3      69      70      72      73  # CB   CB   CB   HCMM
     206       2      69      70      72      78  # CB   CB   CB   CB  
     207       5      70      72      78      79  # CB   CB   CB   OR  
     208       2      70      72      78      76  # CB   CB   CB   CB  
     209       3      70      69      74      75  # CB   CB   CB   HCMM
     210       2      70      69      74      76  # CB   CB   CB   CB  
     211      13      71      70      72      73  # HCMM CB   CB   HCMM
     212       3      71      70      72      78  # CB   CB   CB   HCMM
     213       3      71      70      69      74  # CB   CB   CB   HCMM
     214       7      72      78      79      80  # CB   CB   OR   HOCC
     215       3      72      78      76      77  # CB   CB   CB   HCMM
     216       2      72      78      76      74  # CB   CB   CB   CB  
     217       2      72      70      69      74  # CB   CB   CB   CB  
     218      15      73      72      78      79  # HCMM CB   CB   OR  
     219       3      73      72      78      76  # CB   CB   CB   HCMM
     220       5      74      76      78      79  # CB   CB   CB   OR  
     221      13      75      74      76      77  # HCMM CB   CB   HCMM
     222       3      75      74      76      78  # CB   CB   CB   HCMM
     223       7      76      78      79      80  # CB   CB   OR   HOCC
     224      15      77      76      78      79  # HCMM CB   CB   OR  

Improper Coeffs

       1      9.284          0  # C=O  O=C  NC=O CR  
       2      1.079          0  # CB   CB   CB   HCMM
       3      2.519          0  # CB   CB   CB   NC=O
       4      3.454          0  # CB   CB   CB   OR  
       5          0          0  # CR   HCMM C=O  HCMM
       6     -1.439          0  # HNCO CB   C=O  NC=O

Impropers

       1       1       5       6       7       1  # C=O  O=C  NC=O CR  
       2       6       7       5       9       8  # HNCO CB   C=O  NC=O
       3       3       9      10      14       7  # CB   CB   CB   NC=O
       4       2      10       9      12      11  # CB   CB   CB   HCMM
       5       2      12      10      18      13  # CB   CB   CB   HCMM
       6       2      14      16       9      15  # CB   CB   CB   HCMM
       7       2      16      18      14      17  # CB   CB   CB   HCMM
       8       4      18      12      16      19  # CB   CB   CB   OR  
       9       1      25      26      27      21  # C=O  O=C  NC=O CR  
      10       6      27      25      29      28  # HNCO CB   C=O  NC=O
      11       3      29      30      34      27  # CB   CB   CB   NC=O
      12       2      30      29      32      31  # CB   CB   CB   HCMM
      13       2      32      30      38      33  # CB   CB   CB   HCMM
      14       2      34      36      29      35  # CB   CB   CB   HCMM
      15       2      36      38      34      37  # CB   CB   CB   HCMM
      16       4      38      32      36      39  # CB   CB   CB   OR  
      17       1      45      46      47      41  # C=O  O=C  NC=O CR  
      18       6      47      45      49      48  # HNCO CB   C=O  NC=O
      19       3      49      50      54      47  # CB   CB   CB   NC=O
      20       2      50      49      52      51  # CB   CB   CB   HCMM
      21       2      52      50      58      53  # CB   CB   CB   HCMM
      22       2      54      56      49      55  # CB   CB   CB   HCMM
      23       2      56      58      54      57  # CB   CB   CB   HCMM
      24       4      58      52      56      59  # CB   CB   CB   OR  
      25       1      65      66      67      61  # C=O  O=C  NC=O CR  
      26       6      67      65      69      68  # HNCO CB   C=O  NC=O
      27       3      69      70      74      67  # CB   CB   CB   NC=O
      28       2      70      69      72      71  # CB   CB   CB   HCMM
      29       2      72      70      78      73  # CB   CB   CB   HCMM
      30       2      74      76      69      75  # CB   CB   CB   HCMM
      31       2      76      78      74      77  # CB   CB   CB   HCMM
      32       4      78      72      76      79  # CB   CB   CB   OR  
<|MERGE_RESOLUTION|>--- conflicted
+++ resolved
@@ -12,15 +12,9 @@
           24  dihedral types
            6  improper types
 
-<<<<<<< HEAD
-     -6.97239999754 6.97239999754 xlo xhi
-     -9.97239999754 9.97239999754 ylo yhi
-     -12.0  12.0 zlo zhi
-=======
      -3.48580318  3.48580318 xlo xhi
      -4.57322881  4.57322881 ylo yhi
      -6.40481989   6.40481989 zlo zhi
->>>>>>> 1e8993f3
       1.1 1.1 1.1    xy xz yz
 
 Masses
