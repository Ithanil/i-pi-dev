--- conflicted
+++ resolved
@@ -248,11 +248,7 @@
                       'func': (lambda bead="-1": self.forces.pot/self.beads.nbeads if int(bead)<0 else self.forces.pots[int(bead)])},
       "pot_component": {  "dimension" : "energy",
                       "help": "The contribution to the system potential from one of the force components. ",
-<<<<<<< HEAD
-                       "longhelp":  """The contribution to the system potential from one of the force components. Takes one mandatory 
-=======
                        "longhelp":  """The contribution to the system potential from one of the force components. Takes one mandatory
->>>>>>> 49c17ff4
                          argument index (zero-based) that indicates which component of the potential must be returned. The optional argument 'bead'
                          will print the potential associated with the specified bead. """,
                       'func': (lambda index, bead="-1": self.forces.pots_component(int(index)).sum()/self.beads.nbeads if int(bead)<0 else self.forces.pots_component(int(index))[int(bead)] ) },
@@ -260,11 +256,7 @@
                       "help" : "The modulus of the force.",
                       "longhelp": """The modulus of the force. With the optional argument 'bead'
                          will print the force associated with the specified bead.""",
-<<<<<<< HEAD
-                      'func': (lambda bead="-1": np.linalg.norm(self.forces.f)/self.beads.nbeads if int(bead)<0 else np.linalg.norm(self.forces.f[int(bead)]))},                      
-=======
                       'func': (lambda bead="-1": np.linalg.norm(self.forces.f)/self.beads.nbeads if int(bead)<0 else np.linalg.norm(self.forces.f[int(bead)]))},
->>>>>>> 49c17ff4
       "spring": {     "dimension" : "energy",
                       "help": "The total spring potential energy between the beads of all the ring polymers in the system.",
                       'func': (lambda: self.beads.vpath*self.nm.omegan2/self.beads.nbeads)},
@@ -525,11 +517,7 @@
       self.dbeads = system.beads.copy()
       self.dcell = system.cell.copy()
       self.dforces = system.forces.copy(self.dbeads, self.dcell)
-<<<<<<< HEAD
-      
-=======
-
->>>>>>> 49c17ff4
+
    def __getitem__(self, key):
       """Retrieves the item given by key.
 
