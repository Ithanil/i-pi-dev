"""Holds the class which computes important properties of the system, and
prepares them for output.

Copyright (C) 2013, Joshua More and Michele Ceriotti

This program is free software: you can redistribute it and/or modify
it under the terms of the GNU General Public License as published by
the Free Software Foundation, either version 3 of the License, or
(at your option) any later version.

This program is distributed in the hope that it will be useful,
but WITHOUT ANY WARRANTY; without even the implied warranty of
MERCHANTABILITY or FITNESS FOR A PARTICULAR PURPOSE. See the
GNU General Public License for more details.

You should have received a copy of the GNU General Public License
along with this program. If not, see <http.//www.gnu.org/licenses/>.


Classes:
   Properties: This is the class that holds all the algorithms to calculate
      the important properties that should be output.
   Trajectories: This class deals with outputting all position data in the
      appropriate format.

Functions:
   getkey: This function strips the units and argument list specification
      from a string specifying an output parameter.
   getall: This function gives the keyword, units and argument list
      specification from a string specifying an output parameter.
   help_latex: This returns a string that can be used in the manual to
      specify the different available outputs.
"""

__all__ = ['Properties', 'Trajectories', 'getkey', 'getall', 'help_latex']

import os
import numpy as np
from ipi.utils.messages import verbosity, info, warning
from ipi.utils.depend import *
from ipi.utils.units import Constants, unit_to_internal, unit_to_user
from ipi.utils.mathtools import logsumlog, h2abc_deg
from ipi.utils.io import *
from ipi.engine.atoms import *
from ipi.engine.cell import *
from ipi.engine.ensembles import *
from ipi.engine.forces import *

def getkey(pstring):
   """Strips units and argument lists from a property/trajectory keyword.

   Args:
      pstring: The string input by the user that specifies an output,
         which in general will specify units and argument lists.

   Returns: A string giving the keyword for the property, stripped of the
      argument lists and units key words.
   """

   pa = pstring.find('(')
   if pa < 0:
      pa = len(pstring)
   pu = pstring.find('{')
   if pu < 0:
      pu = len(pstring)
   return pstring[0:min(pa,pu)].strip()

def getall(pstring):
   """Returns the keyword, units and argument list separately.

   Args:
      pstring: The string input by the user that specifies an output,
         which in general will specify units and argument lists.

   Returns: A tuple giving the keyword for the property, and its units
      argument list and key word argument list.
   """

   unit = ""
   arglist = ()
   kwarglist = {}
   unstart = len(pstring)
   argstart = unstart

   if '}' in pstring:
      # the property has a user-defined unit
      unstart = pstring.find('{')
      unstop = pstring.find('}', unstart)
      if unstop == -1:
         raise ValueError("Incorrect format in units specification " + pstring)
      unit = pstring[unstart+1:unstop]
   if '(' in pstring:
      # If the property has additional arguments
      argstart = pstring.find('(')
      argstop = pstring.find(')', argstart)
      if argstop == -1:
         raise ValueError("Incorrect format in argument list " + pstring)

      argstr = pstring[argstart:argstop+1]
      arglist = io_xml.read_tuple(argstr, delims="()", split=";", arg_type=str)
      for arg in arglist:
         # If a keyword argument is used
         equals = arg.find('=')
         if equals >= 0:
            kwarglist[arg[0:equals].strip()] = arg[equals+1:].strip()
            arglist = tuple(a for a in arglist if not a == arg)

   pstring = pstring[0:min(unstart,argstart)].strip() # strips the arguments from pstring name

   return (pstring, unit, arglist, kwarglist)

def help_latex(idict, standalone=True):
   """Function to generate a LaTeX formatted file.

   Args:
      idict: Either property_dict or traj_dict, to be used to
         generate the help file.
      standalone: A boolean giving whether the latex file produced will be a
         stand-alone document, or will be intended as a section of a larger
         document with cross-references between the different sections.

   Returns:
      A LaTeX formatted string.
   """

   rstr = ""
   if standalone:
      #assumes that it is a stand-alone document, so must have document
      #options.
      rstr += r"\documentclass[12pt,fleqn]{report}"
      rstr += r"""
\usepackage{etoolbox}
\usepackage{suffix}

\newcommand{\ipiitem}[3]{%
\ifblank{#1}{}{\ifstrequal{#1}{\underline{}}{}{
{\noindent\textbf{#1}:\rule{0.0pt}{1.05\baselineskip}\quad}}}% uses a strut to add a bit of vertical space
{#2}\parskip=0pt\par
\ifblank{#3}{}%
{ {\hfill\raggedleft\textit{\small #3}\par} }
}
"""
      rstr += "\n\\begin{document}\n"
      rstr += "The following are the different allowable ouputs:\n\\par"

   for out in sorted(idict):
      rstr += "\\ipiitem{" + out + "}"
      if "longhelp" in idict[out]:
         rstr += "{" + idict[out]['longhelp'] +"}"
      else:
         rstr += "{" + idict[out]['help'] +"}"

      #see if there are additional attributes to print out
      xstr = ""
      if "dimension" in idict[out] and  idict[out]['dimension'] != "undefined": #doesn't print out dimension if not necessary.
         xstr += "dimension: " + idict[out]['dimension'] + '; '
      if "size" in idict[out]:
         xstr += "size: " + str(idict[out]['size']) +"; "
      rstr += "{" + xstr + "}"

   if standalone:
      #ends the created document if it is not part of a larger document
      rstr += "\\end{document}"

   # Some escape characters are necessary for the proper latex formatting
   rstr = rstr.replace('_', '\\_')
   rstr = rstr.replace('\\\\_', '\\_')
   rstr = rstr.replace('...', '\\ldots ')
   rstr = rstr.replace('<', '$<$')
   rstr = rstr.replace('>', '$>$')
   rstr = rstr.replace('[', '$[$')
   rstr = rstr.replace(']', '$]$')

   return rstr


class Properties(dobject):
   """A proxy to compute and output properties of the system.

   Takes the fundamental properties calculated during the simulation, and
   prepares them for output. It also contains simple algorithms to calculate
   other properties not calculated during the simulation itself, so that
   these can also be output.

   Attributes:
      fd_delta: A float giving the size of the finite difference
         parameter used in the Yamamoto kinetic energy estimator. Defaults
         to _DEFAULT_FINDIFF.
      _DEFAULT_FDERROR: A float giving the size of the minimum precision
         allowed for the finite difference calculation in the Yamamoto kinetic
         energy estimator.
      _DEFAULT_MINFID: A float giving the maximum displacement in the Yamamoto
         kinetic energy estimator.
      dbeads: A dummy Beads object used in the Yamamoto kinetic energy
         estimator.
      dforces: A dummy Forces object used in the Yamamoto kinetic energy
         estimator.
      system: The System object containing the data to be output.
      ensemble: An ensemble object giving the objects necessary for producing
         the correct ensemble.
      beads: A beads object giving the atoms positions.
      nm: A normal modes object giving the normal mode representation.
      cell: A cell object giving the system box.
      forces: A forcefield object giving the force calculator for each
         replica of the system.
      property_dict: A dictionary containing all the properties that can be
         output.
   """

   _DEFAULT_FINDIFF = 1e-5
   _DEFAULT_FDERROR = 1e-9
   _DEFAULT_MINFID = 1e-12

   def __init__(self):
      """Initialises Properties."""

      self.property_dict = {
      "step": {       "dimension" : "number",
                      "help" : "The current simulation time step.",
                      'func': (lambda: (1 + self.simul.step))},
      "time": {       "dimension": "time",
                      "help": "The elapsed simulation time.",
                      'func': (lambda: (1 + self.simul.step)*self.ensemble.dt)},
      "temperature": {"dimension": "temperature",
                      "help": "The current temperature, as obtained from the MD kinetic energy.",
                      "longhelp" : """The current temperature, as obtained from the MD kinetic energy of the (extended)
                                      ring polymer. Takes optional arguments 'atom', 'bead' or 'nm'.  'atom' can be either an
                                      atom label or an index (zero-based) to specify which species or individual atom
                                      to output the temperature of. If not specified, all atoms are used and averaged.
                                      'bead' or 'nm' specify whether the temperature should be computed for a single bead
                                      or normal mode.""",
                      'func': self.get_temp },
      "density": {    "dimension": "density",
                      "help": "The mass density of the physical system.",
                      'func': (lambda: self.beads.m.sum()/self.cell.V)},
      "volume": {     "dimension": "volume",
                      "help": "The volume of the cell box.",
                      'func': (lambda: self.cell.V) },
      "cell_h": {    "dimension" : "length",
                      "help": "The simulation cell as a matrix. Returns the 6 non-zero components in the form [xx, yy, zz, xy, xz, yz].",
                      "size": 6,
                      "func": (lambda: self.tensor2vec(self.cell.h))},
      "cell_abcABC": {"dimension" : "undefined",
                      "help": "The lengths of the cell vectors and the angles between them in degrees as a list of the form [a, b, c, A, B, C]",
                      "longhelp": """The lengths of the cell vectors and the angles between them in degrees as a list of the
                      form [a, b, c, A, B, C], where A is the angle between the sides of length b and c in degrees, and B and C
                      are defined similarly. Since the output mixes different units, a, b and c can only be output in bohr.""",
                      "size": 6,
                      'func': (lambda: np.asarray(h2abc_deg(self.cell.h)))},
      "conserved": {  "dimension": "energy",
                      "help": "The value of the conserved energy quantity per bead.",
                      'func': (lambda: self.ensemble.econs/float(self.beads.nbeads))},
      "ensemble_temperature":  {  "dimension": "temperature",
                       "help" : "The target temperature for the current ensemble",
                       "func": (lambda: self.ensemble.temp) },
      "ensemble_bias":  {  "dimension": "energy",
                       "help" : "The bias applied to the current ensemble",
                       "func": (lambda: self.ensemble.bias) },
      "ensemble_logweight":  {  "dimension": "",
                       "help" : "The (log) weight of the configuration in the biassed ensemble",
                       "func": (lambda: self.ensemble.bias/(Constants.kb*self.ensemble.temp)) },
      "potential": {  "dimension" : "energy",
                      "help": "The physical system potential energy.",
                      'func': (lambda: self.forces.pot/self.beads.nbeads)},
      "spring": {     "dimension" : "energy",
                      "help": "The total spring potential energy between the beads of all the ring polymers in the system.",
                      'func': (lambda: self.beads.vpath*self.nm.omegan2/self.beads.nbeads)},
      "kinetic_md":  {"dimension" : "energy",
                      "help": "The kinetic energy of the (extended) classical system.",
                       "longhelp" : """The kinetic energy of the (extended) classical system.
                       Takes optional arguments 'atom', 'bead' or 'nm'.  'atom' can be either an
                       atom label or an index (zero-based) to specify which species or individual atom
                       to output the kinetic energy of. If not specified, all atoms are used and averaged.
                       'bead' or 'nm' specify whether the kinetic energy should be computed for a single bead
                       or normal mode. If not specified, all atoms/beads/nm are used.""",
                      'func': self.get_kinmd},
      "kinetic_cv":  {"dimension" : "energy",
                      "help": "The centroid-virial quantum kinetic energy of the physical system.",
                      "longhelp": """The centroid-virial quantum kinetic energy of the physical system.
                      Takes an argument 'atom', which can be either an atom label or index (zero based)
                      to specify which species to find the kinetic energy of. If not specified, all atoms are used.""",
                      'func': self.get_kincv},
      "kinetic_tens":{"dimension" : "energy",
                      "help" : "The centroid-virial quantum kinetic energy tensor of the physical system.",
                      "longhelp" : """The centroid-virial quantum kinetic energy tensor of the physical system.
                      Returns the 6 independent components in the form [xx, yy, zz, xy, xz, yz]. Takes an
                      argument 'atom', which can be either an atom label or index (zero based) to specify
                      which species to find the kinetic tensor components of. If not specified, all atoms are used.""",
                      "size" : 6,
                      "func" : self.get_ktens},
      "kinetic_ij":  {"dimension" : "energy",
                      "help" : "The centroid-virial off-diagonal quantum kinetic energy tensor of the physical system.",
                      "longhelp" : """The centroid-virial off-diagonal quantum kinetic energy tensor of the physical system.
                      This computes the cross terms between atoms i and atom j, whose average is  <p_i*p_j/(2*sqrt(m_i*m_j))>.
                      Returns the 6 independent components in the form [xx, yy, zz, xy, xz, yz]. Takes arguments 'i' and 'j',
                       which give the indices of the two desired atoms.""",
                      "size" : 6,
                      "func" : self.get_kij},
      "r_gyration": { "dimension" : "length",
                      "help" : "The average radius of gyration of the selected ring polymers.",
                      "longhelp" : """The average radius of gyration of the selected ring polymers. Takes an
                      argument 'atom', which can be either an atom label or index (zero based) to specify which
                      species to find the radius of gyration of. If not specified, all atoms are used and averaged.""",
                      "func": self.get_rg},
      "atom_x": {     "dimension" : "length",
                      "help": "The position (x,y,z) of a particle given its index.",
                      "longhelp" : """The position (x,y,z) of a particle given its index. Takes arguments index
                       and bead (both zero based). If bead is not specified, refers to the centroid.""",
                      "size" : 3,
                      "func" : (lambda atom="", bead="-1": self.get_atom_vec(self.beads.q, atom=atom, bead=bead))},
      "atom_v": {     "dimension" : "velocity",
                      "help": "The velocity (x,y,z) of a particle given its index.",
                       "longhelp": """The velocity (x,y,z) of a particle given its index. Takes arguments index
                       and bead (both zero based). If bead is not specified, refers to the centroid.""",
                      "size" : 3,
                      "func" : (lambda atom="", bead="-1": self.get_atom_vec(self.beads.p/self.beads.m3, atom=atom, bead=bead))},
      "atom_p": {     "dimension" : "momentum",
                      "help": "The momentum (x,y,z) of a particle given its index.",
                      "longhelp": """The momentum (x,y,z) of a particle given its index. Takes arguments index
                      and bead (both zero based). If bead is not specified, refers to the centroid.""",
                      "size" : 3,
                      "func" : (lambda atom="", bead="-1": self.get_atom_vec(self.beads.p, atom=atom, bead=bead))},
      "atom_f": {     "dimension" : "force",
                      "help": "The force (x,y,z) acting on a particle given its index.",
                      "longhelp": """The force (x,y,z) acting on a particle given its index. Takes arguments index
                      and bead (both zero based). If bead is not specified, refers to the centroid.""",
                      "size" : 3,
                      "func" : (lambda atom="", bead="-1": self.get_atom_vec(self.forces.f, atom=atom, bead=bead))},
      "stress_md": {  "dimension": "pressure",
                      "size" : 6,
                      "help": "The total stress tensor of the (extended) classical system.",
                      "longhelp": """The total stress tensor of the (extended) classical system. Returns the 6
                      independent components in the form [xx, yy, zz, xy, xz, yz].""",
                      "func": (lambda: self.tensor2vec((self.forces.vir + self.nm.kstress)/self.cell.V))},
      "pressure_md": {"dimension": "pressure",
                      "help": "The pressure of the (extended) classical system.",
                      "func": (lambda: np.trace((self.forces.vir + self.nm.kstress)/(3.0*self.cell.V)))},
      "kstress_md":  {"dimension": "pressure",
                      "size" : 6,
                      "help": "The kinetic stress tensor of the (extended) classical system.",
                      "longhelp": """The kinetic stress tensor of the (extended) classical system. Returns the 6
                      independent components in the form [xx, yy, zz, xy, xz, yz].""",
                      "func": (lambda: self.tensor2vec(self.nm.kstress/self.cell.V))},
      "virial_md": {  "dimension": "pressure",
                      "size" : 6,
                      "help": "The virial tensor of the (extended) classical system.",
                      "longhelp": """The virial tensor of the (extended) classical system. Returns the 6
                      independent components in the form [xx, yy, zz, xy, xz, yz].""",
                      "func": (lambda: self.tensor2vec(self.forces.vir/self.cell.V))},
      "stress_cv": {  "dimension": "pressure",
                      "size" : 6,
                      "help": "The total quantum estimator for the stress tensor of the physical system.",
                      "longhelp": """The total quantum estimator for the stress tensor of the physical system. Returns the
                      6 independent components in the form [xx, yy, zz, xy, xz, yz].""",
                      "func": (lambda: self.tensor2vec(self.forces.vir + self.kstress_cv())/(self.cell.V*self.beads.nbeads))},
      "pressure_cv": {"dimension": "pressure",
                      "help": "The quantum estimator for pressure of the physical system.",
                      "func": (lambda: np.trace(self.forces.vir + self.kstress_cv())/(3.0*self.cell.V*self.beads.nbeads))},
      "kstress_cv":  {"dimension": "pressure",
                      "size" : 6,
                      "help": "The quantum estimator for the kinetic stress tensor of the physical system.",
                      "longhelp": """The quantum estimator for the kinetic stress tensor of the physical system.
                      Returns the 6 independent components in the form [xx, yy, zz, xy, xz, yz].""",
                      "func": (lambda: self.tensor2vec(self.kstress_cv()/(self.cell.V*self.beads.nbeads)))},
      "virial_cv": {  "dimension": "pressure",
                      "size" : 6,
                      "help": "The quantum estimator for the virial stress tensor of the physical system.",
                      "longhelp": """The quantum estimator for the virial stress tensor of the physical system.
                      Returns the 6 independent components in the form [xx, yy, zz, xy, xz, yz].""",
                      "func": (lambda: self.tensor2vec(self.forces.vir/(self.cell.V*self.beads.nbeads)))},
      "displacedpath": {  "dimension": "undefined",
                      "help": "The displaced path end-to-end distribution estimator",
                      "longhelp": """This is the estimator for the end-to-end distribution, that can be used to calculate the
                      particle momentum distribution as described in in L. Lin, J. A. Morrone, R. Car and M. Parrinello,
                      105, 110602 (2010), Phys. Rev. Lett. Takes arguments 'ux', 'uy' and 'uz', which are the components of
                      the path opening vector. Also takes an argument 'atom', which can be either an atom label or index
                      (zero based) to specify which species to find the end-to-end distribution estimator for. If not
                      specified, all atoms are used. Note that one atom is computed at a time, and that each path opening
                      operation costs as much as a PIMD step. Returns the average over the selected atoms of the estimator of
                      exp(-U(u)) for each frame.""",
                      "func": self.get_linlin},
      "scaledcoords": {   "dimension": "undefined",
                      "help" : "The scaled coordinates estimators that can be used to compute energy and heat capacity",
                       "longhelp": """Returns the estimators that are required to evaluate the scaled-coordinates estimators
                       for total energy and heat capacity, as described in T. M. Yamamoto,
                       J. Chem. Phys., 104101, 123 (2005). Returns eps_v and eps_v', as defined in that paper.
                       As the two estimators have a different dimensions, this can only be output in atomic units.
                       Takes one argument, 'fd_delta', which gives the value of the finite difference parameter used -
                       which defaults to """+ str(-self._DEFAULT_FINDIFF) + """. If the value of 'fd_delta' is negative,
                       then its magnitude will be reduced automatically by the code if the finite difference error
                       becomes too large.""",
                      'func': self.get_yama_estimators,
                      "size": 2},
      "isotope_scfep":  {"dimension": "undefined",
                      "size": 7,
                      'func': self.get_isotope_yama,
                      "help": "The scaled-coordinates free energy perturbation scaled mass KE estimator.",
                      "longhelp" : """Returns the (many) terms needed to compute the scaled-coordinates free energy
                      perturbation scaled mass KE estimator (M. Ceriotti, T. Markland, J. Chem. Phys. 138, 014112 (2013)).
                      Takes two arguments, 'alpha' and 'atom', which give the
                      scaled mass parameter and the atom of interest respectively, and default to '1.0' and ''. The
                      'atom' argument can either be the label of a particular kind of atom, or an index (zero based)
                      of a specific atom. This property computes, for each atom in the selection, an estimator for
                      the kinetic energy it would have had if it had the mass scaled by alpha. The 7 numbers output
                      are the average over the selected atoms of the log of the weights <h>, the average of the
                      squares <h**2>, the average of the un-weighted scaled-coordinates kinetic energies  <T_CV>
                      and of the squares <T_CV**2>, the log sum of the weights LW=ln(sum(e**(-h))), the sum of the
                      re-weighted kinetic energies, stored as a log modulus and sign, LTW=ln(abs(sum(T_CV e**(-h))))
                      STW=sign(sum(T_CV e**(-h))). In practice, the best estimate of the estimator can be computed
                      as [sum_i exp(LTW_i)*STW_i]/[sum_i exp(LW_i)]. The other terms can be used to compute diagnostics
                      for the statistical accuracy of the re-weighting process. Note that evaluating this estimator costs
                      as much as a PIMD step for each atom in the list. The elements that are output have different
                      units, so the output can be only in atomic units.""" },
       "isotope_tdfep":  {"dimension" : "undefined",
                          "size" : 7,
                          'func': self.get_isotope_thermo,
                          "help": "The thermodynamic free energy perturbation scaled mass KE estimator.",
                          "longhelp" : """Returns the (many) terms needed to compute the thermodynamic free energy
                      perturbation scaled mass KE estimator (M. Ceriotti, T. Markland, J. Chem. Phys. 138, 014112 (2013)).
                      Takes two arguments, 'alpha' and 'atom', which give the
                      scaled mass parameter and the atom of interest respectively, and default to '1.0' and ''. The
                      'atom' argument can either be the label of a particular kind of atom, or an index (zero based)
                      of a specific atom. This property computes, for each atom in the selection, an estimator for
                      the kinetic energy it would have had if it had the mass scaled by alpha. The 7 numbers output
                      are the average over the selected atoms of the log of the weights <h>, the average of the
                      squares <h**2>, the average of the un-weighted scaled-coordinates kinetic energies  <T_CV>
                      and of the squares <T_CV**2>, the log sum of the weights LW=ln(sum(e**(-h))), the sum of the
                      re-weighted kinetic energies, stored as a log modulus and sign, LTW=ln(abs(sum(T_CV e**(-h))))
                      STW=sign(sum(T_CV e**(-h))). In practice, the best estimate of the estimator can be computed
                      as [sum_i exp(LTW_i)*STW_i]/[sum_i exp(LW_i)]. The other terms can be used to compute diagnostics
                      for the statistical accuracy of the re-weighting process. Evaluating this estimator is inexpensive,
                      but typically the statistical accuracy is worse than with the scaled coordinates estimator.
                      The elements that are output have different
                      units, so the output can be only in atomic units.""" },
      "isotope_zetatd":  {"dimension" : "undefined",
                          "size" : 3,
                          'func': self.get_isotope_zetatd,
                          "help": "Isotope fractionation estimator in the form of ratios of partition functions.",
                          "longhelp" : """Returns the (many) terms needed to directly compute the relative probablity of 
                      isotope substitution in two different systems/phases. Takes two arguments, 'alpha' , which gives the
                      scaled mass parameter and default to '1.0', and 'atom', which is the label or index of a type of atoms. 
                      The 3 numbers output are 1) the average over the excess spring energy for an isotope atom substitution <spr>,
                      2) the average of the squares of the excess spring energy <spr**2>, and 3) the average of the exponential 
                      of excess spring energy <exp(-beta*spr)>""" },
       "isotope_zetasc":  {"dimension" : "undefined",
                          "size" : 3,
                          'func': self.get_isotope_zetasc,
                          "help": "Isotope fractionation estimator in the form of ratios of partition functions.",
                          "longhelp" : """Returns the (many) terms needed to directly compute the relative probablity of 
                      isotope substitution in two different systems/phases. Takes four arguments, 'alpha' , which gives the
                      scaled mass parameter and default to '1.0', and 'atom', which is the label or index of a type of atoms. 
                      The other two arguments control the starting point and the frequency of the data taking.
                      The 3 numbers output are 1) the average over the excess potential energy for scaled coordinates <yama>,
                      2) the average of the squares of the excess spring energy <yama**2>, and 3) the average of the exponential 
                      of excess spring energy <exp(-beta*yama)>""" }                  
      }

   def bind(self, system):
      """Binds the necessary objects from the system to calculate the
      required properties.

      Args:
         system: The System object to be bound.
      """

      self.ensemble = system.ensemble
      self.beads = system.beads
      self.nm = system.nm
      self.cell = system.cell
      self.forces = system.forces
      self.simul = system.simul
      # dummy beads and forcefield objects so that we can use scaled and
      # displaced path estimators without changing the simulation bead
      # coordinates
      self.dbeads = system.beads.copy()
      self.dforces = Forces()
      self.dforces.bind(self.dbeads, self.cell,  system.fproto, self.simul.fflist)

   def __getitem__(self, key):
      """Retrieves the item given by key.

      Note that if the key contains a string (arg1; arg2; ... )
      then it will pass the appropriate positional arguments to the
      calculation function of the property. Note the brackets and
      the semi-colon separators. If instead we have the syntax
      (arg1=val1;arg2; ... ), then the keyword/value pair (arg1,val1)
      will be added to the keyword argument list. The appropriate key word
      arguments will then be passed to the calculation function instead.

      Similarly, if the key contains a string {unit}, then it will take
      the string 'unit' and use it to define the units that the property
      is output in.

      Args:
         key: A string contained in property_dict.

      Returns:
         The property labelled by the keyword key, along with its unit
         keyword, and the argument lists for the function used to calculate
         the property specified by the keyword key.
      """

      (key, unit, arglist, kwarglist) = getall(key)
      pkey = self.property_dict[key]

      #pkey["func"](*arglist,**kwarglist) gives the value of the property
      #in atomic units. unit_to_user() returns the value in the user
      #specified units.
      if "dimension" in pkey and unit != "":
         return unit_to_user(pkey["dimension"], unit, pkey["func"](*arglist,**kwarglist))
      else:
         return pkey["func"](*arglist,**kwarglist)

   def tensor2vec(self, tensor):
      """Takes a 3*3 symmetric tensor and returns it as a 1D array,
      containing the elements [xx, yy, zz, xy, xz, yz].
      """

      return np.array([tensor[0,0], tensor[1,1], tensor[2,2], tensor[0,1], tensor[0,2], tensor[1,2]])

   def get_atom_vec(self, prop_vec, atom="", bead="-1"):
      """Gives a vector for one atom.

      Args:
         prop_vec: An array from which to take the atomic vector from.
         atom: The index of the atom for which the vector will
            be output.
         bead: The index of the replica of the atom for which the
            vector will be output. If less than 0, then the centroid is used.
      """

      if atom == "":
         raise IndexError("Must specify the index for atom_vec property")
      atom = int(atom)
      bead = int(bead)
      if atom >= self.beads.natoms:
         raise IndexError("Cannot output atom_vec property as atom index %d is larger than the number of atoms" % atom)
      if bead >= self.beads.nbeads:
         raise IndexError("Cannot output atom_vec property as bead index %d is larger than the number of beads" % bead)

      if bead < 0:
         atom_vec = np.zeros(3)
         for b in range(self.beads.nbeads):
            atom_vec += prop_vec[b,3*atom:3*(atom+1)]
         return atom_vec/float(self.beads.nbeads)
      else:
         return prop_vec[bead,3*atom:3*(atom+1)]

   def get_temp(self, atom="", bead="", nm=""):
      """Calculates the MD kinetic temperature.

      Note that in the case that the centre of mass constraint there will be
      3 fewer degrees of freedom than without, so this has to be taken into
      account when calculating the kinetic temperature.

      Args:
         atom: If given, specifies the atom to give the temperature
            for. If not, then the simulation temperature.
      """

      if self.ensemble.fixcom:
         if bead == "" and nm == "":
            mdof = 3
         elif nm != "" and nm == "0":   # the centroid has 100% of the COM removal
            mdof = 3
         elif nm != "" :
            mdof = 0
         else:
            mdof = 3.0/ float(self.beads.nbeads)  # spreads COM removal over the beads
      else:
         mdof = 0

      kemd, ncount = self.get_kinmd(atom, bead, nm, return_count=True)

      # "spreads" the COM removal correction evenly over all the atoms if just a few atoms are selected
      return kemd/(0.5*Constants.kb) * (float(self.beads.natoms)/float(ncount)) / (3.0*self.beads.natoms*self.beads.nbeads - mdof)

   def get_kincv(self, atom=""):
      """Calculates the quantum centroid virial kinetic energy estimator.

      Args:
         atom: If given, specifies the atom to give the kinetic energy
            for. If not, the system kinetic energy is given.
      """

      try:
         #iatom gives the index of the atom to be studied
         iatom = int(atom)
         latom = ""
         if iatom >= self.beads.natoms:
            raise IndexError("Cannot output kinetic energy as atom index %d is larger than the number of atoms" % iatom)
      except ValueError:
         #here 'atom' is a label rather than an index which is stored in latom
         iatom = -1
         latom = atom

      q = depstrip(self.beads.q)
      qc = depstrip(self.beads.qc)
      f = depstrip(self.forces.f)

      acv = 0.0
      ncount = 0
      for i in range(self.beads.natoms):
         if (atom != "" and iatom != i and latom != self.beads.names[i]):
            continue

         kcv = 0.0
         k = 3*i
         for b in range(self.beads.nbeads):
            kcv += (q[b,k] - qc[k])* f[b,k] + (q[b,k+1] - qc[k+1])* f[b,k+1] + (q[b,k+2] - qc[k+2])* f[b,k+2]
         kcv *= -0.5/self.beads.nbeads
         kcv += 1.5*Constants.kb*self.ensemble.temp
         acv += kcv
         ncount += 1

      if ncount == 0:
         warning("Couldn't find an atom which matched the argument of kinetic energy, setting to zero.", verbosity.medium)

      return acv

   def get_kinmd(self, atom="", bead="", nm="", return_count = False):
      """Calculates the classical kinetic energy of the simulation (p^2/2m)

      Args:
         atom: If given, specifies the atom to give the kinetic energy
            for. If not, the simulation kinetic energy is given.
         bead: If given, compute the classical KE of a single bead.
         nm: If given, compute the classical KE of a single normal mode.
      """

      if bead != "" and nm != "":
         raise ValueError("Cannot specify both NM and bead for classical kinetic energy estimator")
      if atom != "":
         try:
            #iatom gives the index of the atom to be studied
            iatom = int(atom)
            latom = ""
            if iatom >= self.beads.natoms:
               raise IndexError("Cannot output kinetic energy as atom index %d is larger than the number of atoms" % iatom)
         except ValueError:
            #here 'atom' is a label rather than an index which is stored in latom
            iatom = -1
            latom = atom

      ibead =-1
      if bead != "":
         try:
            #iatom gives the index of the atom to be studied
            ibead = int(bead)
            if ibead >= self.beads.nbeads:
               raise IndexError("Bead index %d is larger than the number of beads" % ibead)
         except: ValueError("Bead index is not a valid integer")

      inm = -1
      if nm != "":
         try:
            #iatom gives the index of the atom to be studied
            inm = int(nm)
            if inm >= self.beads.nbeads:
               raise IndexError("Normal mode index %d is larger than the number of beads" % ibead)
         except: ValueError("Normal mode index is not a valid integer")

      pnm = depstrip(self.nm.pnm)
      dm3 = depstrip(self.nm.dynm3)
      p = depstrip(self.beads.p)
      m3 = depstrip(self.beads.m3)
      kmd = 0.0
      ncount = 0

      if ibead > -1:
         nbeads = 1
         for i in range(self.beads.natoms):
            if (atom != "" and iatom != i and latom != self.beads.names[i]):
               continue
            k = 3*i
            kmd += (p[ibead,k]**2 + p[ibead,k+1]**2 + p[ibead,k+2]**2)/(2.0*m3[ibead,k])
            ncount += 1
      elif inm > -1:
         nbeads = 1
         for i in range(self.beads.natoms):
            if (atom != "" and iatom != i and latom != self.beads.names[i]):
               continue
            k = 3*i
            kmd += (pnm[inm,k]**2 + pnm[inm,k+1]**2 + pnm[inm,k+2]**2)/(2.0*dm3[inm,k])
            ncount += 1
      else:
         nbeads = self.beads.nbeads
         ncount = self.beads.natoms
         if atom == "":
            kmd = self.nm.kin
         else:
            for i in range(self.beads.natoms):
               if (atom != "" and iatom != i and latom != self.beads.names[i]):
                  continue
               k = 3*i
               for b in range(self.beads.nbeads):
                  kmd += (pnm[b,k]**2 + pnm[b,k+1]**2 + pnm[b,k+2]**2)/(2.0*dm3[b,k])
               ncount += 1

      if ncount == 0:
         warning("Couldn't find an atom which matched the argument of kinetic energy, setting to zero.", verbosity.medium)

      if return_count:
         return kmd/nbeads, ncount
      else:
         return kmd/nbeads

   def get_ktens(self, atom=""):
      """Calculates the quantum centroid virial kinetic energy
      TENSOR estimator.

      Args:
         atom: The index of the atom for which the kinetic energy tensor
            is to be output, or the index of the type of atoms for which
            it should be output.
      """

      try:
         #iatom gives the index of the atom to be studied
         iatom = int(atom)
         latom = ""
         if iatom >= self.beads.natoms:
            raise IndexError("Cannot output kinetic tensor as atom index %d is larger than the number of atoms" % iatom)
      except ValueError:
         #here 'atom' is a label rather than an index which is stored in latom
         iatom = -1
         latom = atom

      tkcv = np.zeros((6),float)
      ncount = 0
      for i in range(self.beads.natoms):
         if (atom != "" and iatom != i and latom != self.beads.names[i]):
            continue

         tkcv += self.get_kij(str(i), str(i))
         ncount += 1

      if ncount == 0:
         warning("Couldn't find an atom which matched the argument of kinetic tensor, setting to zero.", verbosity.medium)

      return tkcv

   def get_kij(self, ni="0", nj="0"):
      """Calculates the quantum centroid virial kinetic energy
      TENSOR estimator for two possibly different atom indices.

      Args:
         ni: The index of atom i.
         nj: The index of atom j.

      Returns:
         The contribution to the kinetic energy tensor estimator from
         the interactions between atom i and atom j.
      """

      i = int(ni)
      j = int(nj)
      if i >= self.beads.natoms:
         raise IndexError("Cannot output kinetic_ij as atom index %d is larger than the number of atoms" % i)
      if j >= self.beads.natoms:
         raise IndexError("Cannot output kinetic_ij as atom index %d is larger than the number of atoms" % j)
      mi = self.beads.m[i]
      mj = self.beads.m[j]
      ai = 3*i
      aj = 3*j

      q = depstrip(self.beads.q)
      qc = depstrip(self.beads.qc)
      f = depstrip(self.forces.f)

      # I implement this for the most general case. In practice T_ij = <p_i p_j>/(2sqrt(m_i m_j))
      kcv = np.zeros((6),float)
      for b in range(self.beads.nbeads):
         kcv[0] += mi*(q[b,ai] - qc[ai])    *f[b,aj]   + mj*(q[b,aj] - qc[aj])    *f[b,ai]       #Txx
         kcv[1] += mi*(q[b,ai+1] - qc[ai+1])*f[b,aj+1] + mj*(q[b,aj+1] - qc[aj+1])*f[b,ai+1]     #Tyy
         kcv[2] += mi*(q[b,ai+2] - qc[ai+2])*f[b,aj+2] + mj*(q[b,aj+2] - qc[aj+2])*f[b,ai+2]     #Tzz
         kcv[3] += mi*(q[b,ai] - qc[ai])*    f[b,aj+1] + mj*(q[b,aj+1] - qc[aj+1])*f[b,ai]       #Txy
         kcv[4] += mi*(q[b,ai] - qc[ai])*    f[b,aj+2] + mj*(q[b,aj+2] - qc[aj+2])*f[b,ai]       #Txz
         kcv[5] += mi*(q[b,ai+1] - qc[ai+1])*f[b,aj+2] + mj*(q[b,aj+2] - qc[aj+2])*f[b,ai+1]     #Tyz

      kcv *= -0.5/(self.beads.nbeads*2*np.sqrt(mi*mj))
      if i == j:
         kcv[0:3] += 0.5*Constants.kb*self.ensemble.temp

      return kcv

   def get_rg(self, atom=""):
      """Calculates the radius of gyration of the ring polymers.

      Args:
         atom: If given, specifies the atom to give the gyration radius
            for. If not, the system average gyration radius is given.
      """

      try:
         #iatom gives the index of the atom to be studied
         iatom = int(atom)
         latom = ""
         if iatom >= self.beads.natoms:
            raise IndexError("Cannot output gyration radius as atom index %d is larger than the number of atoms" % iatom)
      except ValueError:
         #here 'atom' is a label rather than an index which is stored in latom
         iatom = -1
         latom = atom

      q = depstrip(self.beads.q)
      qc = depstrip(self.beads.qc)
      nat = self.beads.natoms
      nb = self.beads.nbeads
      rg_tot = 0.0
      ncount = 0
      for i in range(nat):
         if (atom != "" and iatom != i and latom != self.beads.names[i]):
            continue

         rg_at = 0.0
         for j in range(nb):
            dq = q[j,3*i:3*(i+1)] - qc[3*i:3*(i+1)]
            rg_at += np.dot(dq, dq)
         ncount += 1
         rg_tot += np.sqrt(rg_at/float(nb))

      if ncount == 0:
         raise IndexError("Couldn't find an atom which matched the argument of r_gyration")

      return rg_tot/float(ncount)

   def kstress_cv(self):
      """Calculates the quantum centroid virial kinetic stress tensor
      estimator.

      Note that this is not divided by the volume or the number of beads.

      Returns:
         A 3*3 tensor with all the components of the tensor.
      """

      kst = np.zeros((3,3),float)
      q = depstrip(self.beads.q)
      qc = depstrip(self.beads.qc)
      pc = depstrip(self.beads.pc)
      m = depstrip(self.beads.m)
      fall = depstrip(self.forces.f)
      na3 = 3*self.beads.natoms

      for b in range(self.beads.nbeads):
         for i in range(3):
            for j in range(i,3):
               kst[i,j] -= np.dot(q[b,i:na3:3] - qc[i:na3:3],
                  fall[b,j:na3:3])

      # return the CV estimator MULTIPLIED BY NBEADS -- again for consistency with the virial, kstress_MD, etc...
      for i in range(3):
         kst[i,i] += self.beads.nbeads * ( np.dot(pc[i:na3:3],pc[i:na3:3]/m) )

      return kst

   def opening(self, bead):
      """Path opening function, used in linlin momentum distribution
      estimator.

      Args:
         bead: The index of the bead to shift.
      """

      return bead/float(self.beads.nbeads) + 0.5*(1.0/self.beads.nbeads - 1)

   def get_linlin(self, ux="0", uy="0", uz="0", atom=""):
      """Calculates the end-to-end distribution for a particular path opening
      vector.

      Args:
         ux: The x-component of the path opening vector.
         uy: The y-component of the path opening vector.
         uz: The z-component of the path opening vector.
         atom: If given, specifies the atom to give the kinetic energy
            for. If not, the simulation kinetic energy is given.
      """

      try:
         #iatom gives the index of the atom to be studied
         iatom = int(atom)
         latom = ""
         if iatom >= self.beads.natoms:
            raise IndexError("Cannot output linlin estimator as atom index %d is larger than the number of atoms" % iatom)
      except ValueError:
         #here 'atom' is a label rather than an index which is stored in latom
         iatom = -1
         latom = atom

      beta = 1.0/(self.ensemble.temp*Constants.kb)

      u = np.array([float(ux), float(uy), float(uz)])
      u_size = np.dot(u,u)
      q = depstrip(self.beads.q)
      nat = self.beads.natoms
      nb = self.beads.nbeads
      nx_tot = 0.0
      ncount = 0
      for i in range(nat):
         if (atom != "" and iatom != i and latom != self.beads.names[i]):
            continue

         mass = self.beads.m[i]
         self.dbeads.q[:] = q
         for b in range(nb):
            self.dbeads.q[b,3*i:3*(i+1)] += self.opening(b)*u
         dV = self.dforces.pot - self.forces.pot

         n0 = np.exp(-mass*u_size/(2.0*beta*Constants.hbar**2))
         nx_tot += n0*np.exp(-dV*beta/float(self.beads.nbeads))
         ncount += 1

      if ncount == 0:
         raise IndexError("Couldn't find an atom which matched the argument of linlin")

      return nx_tot/float(ncount)

   def get_yama_estimators(self, fd_delta= - _DEFAULT_FINDIFF):
      """Calculates the quantum scaled coordinate kinetic energy estimator.

      Uses a finite difference method to calculate the estimators
      needed to calculate the energy and heat capacity of the system, as
      shown in Takeshi M. Yamamoto, Journal of Chemical Physics,
      104101, 123 (2005). Returns both eps_v and eps_v' as defined in
      the above article. Note that heat capacity is calculated as
      beta**2*kboltzmann*(<eps_v**2> - <eps_v>**2 - <eps_v'>), and the
      energy of the system as <eps_v>.

      Args:
         fd_delta: the relative finite difference in temperature to apply in
         computing finite-difference quantities. If it is negative, will be
         scaled down automatically to avoid discontinuities in the potential.
      """

      dbeta = abs(float(fd_delta))
      beta = 1.0/(Constants.kb*self.ensemble.temp)

      qc = depstrip(self.beads.qc)
      q = depstrip(self.beads.q)
      v0 = self.forces.pot/self.beads.nbeads
      while True:
         splus = np.sqrt(1.0 + dbeta)
         sminus = np.sqrt(1.0 - dbeta)

         for b in range(self.beads.nbeads):
            self.dbeads[b].q = qc*(1.0 - splus) + splus*q[b,:]
         vplus = self.dforces.pot/self.beads.nbeads

         for b in range(self.beads.nbeads):
            self.dbeads[b].q = qc*(1.0 - sminus) + sminus*q[b,:]
         vminus = self.dforces.pot/self.beads.nbeads

         if (fd_delta < 0 and abs((vplus + vminus)/(v0*2) - 1.0) > self._DEFAULT_FDERROR and dbeta > self._DEFAULT_MINFID):
            dbeta *= 0.5
            info("Reducing displacement in Yamamoto kinetic estimator", verbosity.low)
            continue
         else:
            eps = ((1.0 + dbeta)*vplus - (1.0 - dbeta)*vminus)/(2*dbeta)
            eps += 0.5*(3*self.beads.natoms)/beta

            eps_prime = ((1.0 + dbeta)*vplus + (1.0 - dbeta)*vminus - 2*v0)/(dbeta**2*beta)
            eps_prime -= 0.5*(3*self.beads.natoms)/beta**2

            break

      return np.asarray([eps, eps_prime])

   def get_isotope_yama(self, alpha="1.0", atom=""):
      """Gives the components of the yamamoto scaled-mass KE estimator
      for a given atom index.

      Args:
         alpha: m'/m the mass ratio
         atom: the index of the atom to compute the isotope fractionation
            pair for, or a label

      Returns:
         a tuple from which one can reconstruct all that is needed to
         compute the SMKEE, and its statistical accuracy:
         (sum_deltah, sum_ke, log(sum(weights)), log(sum(weight*ke)),
            sign(sum(weight*ke)) )
      """

      try:
         #iatom gives the index of the atom to be studied
         iatom = int(atom)
         latom = ""
         if iatom >= self.beads.natoms:
            raise IndexError("Cannot output scaled-mass kinetic energy estimator as atom index %d is larger than the number of atoms" % iatom)
      except ValueError:
         #here 'atom' is a label rather than an index which is stored in latom
         iatom = -1
         latom = atom

      alpha = float(alpha)

      atcv = 0.0
      atcv2 = 0.0
      alogr = 0.0
      alogr2 = 0.0
      law = 0.0
      lawke = 0.0
      sawke = 1.0
      ni = 0

      # strips dependency control since we are not gonna change the true beads in what follows
      q = depstrip(self.beads.q)
      f = depstrip(self.forces.f)
      qc = depstrip(self.beads.qc)

      for i in range(self.beads.natoms):
         # selects only the atoms we care about
         if (atom != "" and iatom != i and latom != self.beads.names[i]):
            continue

         ni += 1

         # arranges coordinate-scaled beads in a auxiliary beads object
         self.dbeads.q[:] = q[:]
         for b in range(self.beads.nbeads):
            self.dbeads.q[b,3*i:3*(i+1)] = ( qc[3*i:3*(i+1)]+
                        np.sqrt(1.0/alpha)*(q[b,3*i:3*(i+1)]-qc[3*i:3*(i+1)])  )

         tcv = 0.0
         for b in range(self.beads.nbeads):
            tcv += np.dot( (self.dbeads.q[b,3*i:3*(i+1)]-self.dbeads.qc[3*i:3*(i+1)]),
                          self.dforces.f[b,3*i:3*(i+1)] )
         tcv *= -0.5/self.beads.nbeads
         tcv += 1.5*Constants.kb*self.ensemble.temp

         logr = (self.dforces.pot-self.forces.pot)/(Constants.kb*self.ensemble.temp*self.beads.nbeads)

         atcv += tcv
         atcv2 += tcv*tcv

         alogr += logr
         alogr2 += logr*logr;

         #accumulates log averages in a way which preserves accuracy
         if (ni == 1):
            law = -logr
         else:
            (law, drop) = logsumlog( (law,1.0), (-logr,1.0))

         #here we need to take care of the sign of tcv, which might as well be
         #negative... almost never but...
         if (ni == 1):
            lawke = -logr + np.log(abs(tcv))
            sawke = np.sign(tcv);
         else:
            (lawke, sawke) = logsumlog( (lawke, sawke), (-logr+np.log(abs(tcv)), np.sign(tcv)) )

      if ni == 0:
         raise IndexError("Couldn't find an atom which matched the argument of isotope_y")

      return np.asarray([alogr/ni, alogr2/ni, atcv/ni, atcv2/ni, law, lawke, sawke])

   def get_isotope_thermo(self, alpha="1.0", atom=""):
      """Gives the components of the thermodynamic scaled-mass KE
      estimator for a given atom index.

      Args:
         alpha: m'/m the mass ratio
         atom: the index of the atom to compute the isotope fractionation
            pair for, or a label

      Returns:
         a tuple from which one can reconstruct all that is needed to
         compute the SMKEE:
         (sum_deltah, sum_ke, log(sum(weights)), log(sum(weight*ke)),
            sign(sum(weight*ke)) )
      """

      try:
         #iatom gives the index of the atom to be studied
         iatom = int(atom)
         latom = ""
         if iatom >= self.beads.natoms:
            raise IndexError("Cannot output scaled-mass kinetic energy estimator as atom index %d is larger than the number of atoms" % iatom)
      except ValueError:
         #here 'atom' is a label rather than an index which is stored in latom
         iatom = -1
         latom = atom

      alpha = float(alpha)

      atcv = 0.0
      alogr = 0.0
      atcv2 = 0.0
      alogr2 = 0.0
      law = 0.0
      lawke = 0.0
      sawke = 1.0
      ni = 0

      # strips dependency control since we are not gonna change the true beads in what follows
      q = depstrip(self.beads.q)
      f = depstrip(self.forces.f)
      qc = depstrip(self.beads.qc)

      for i in range(self.beads.natoms):
         # selects only the atoms we care about
         if (atom != "" and iatom != i and latom != self.beads.names[i]):
            continue

         ni += 1

         spr = 0.0
         for b in range(1,self.beads.nbeads):
            for j in range(3*i,3*(i+1)):
               spr += (q[b,j]-q[b-1,j])**2
         for j in range(3*i,3*(i+1)):
            spr += (q[self.beads.nbeads-1,j]-q[0,j])**2

         spr *= 0.5*self.beads.m[i]*self.nm.omegan2

         # centroid virial contribution from atom i
         tcv = 0.0
         for b in range(self.beads.nbeads):
            tcv += np.dot( (q[b,3*i:3*(i+1)]-qc[3*i:3*(i+1)]), f[b,3*i:3*(i+1)])
         tcv *= -0.5/self.beads.nbeads
         tcv += 1.5*Constants.kb*self.ensemble.temp

         logr = (alpha-1)*spr/(Constants.kb*self.ensemble.temp*self.beads.nbeads)

         atcv += tcv
         atcv2 += tcv*tcv
         alogr += logr
         alogr2 += logr*logr

         #accumulates log averages in a way which preserves accuracy
         if (ni == 1):
            law = -logr
         else:
            (law, drop) = logsumlog( (law,1.0), (-logr,1.0))

         #here we need to take care of the sign of tcv, which might as well be
         #negative... almost never but...
         if (ni == 1):
            lawke = -logr + np.log(abs(tcv))
            sawke = np.sign(tcv)
         else:
            (lawke, sawke) = logsumlog( (lawke, sawke), (-logr+np.log(abs(tcv)), np.sign(tcv)) )

      if ni == 0:
         raise IndexError("Couldn't find an atom which matched the argument of isotope_y")

      return np.asarray([alogr/ni, alogr2/ni, atcv/ni, atcv2/ni, law, lawke, sawke])


   def get_isotope_zetatd (self, alpha="1.0", atom=""):
      """Gives the components  to directly compute the relative probablity of 
         isotope substitution in two different systems/phases.

      Args:
         alpha: m'/m the mass ratio
         atom: the label or index of the atom to compute the isotope fractionation pair for

      Returns:
         a tuple from which one can reconstruct all that is needed to
         compute the relative probability of isotope substitution:
         (spraverage, spr2average, sprexpaverage)
      """

      try:
         #iatom gives the index of the atom to be studied
         iatom = int(atom)
         latom = ""
         if iatom >= self.beads.natoms:
            raise IndexError("Cannot output scaled-mass kinetic energy estimator as atom index %d is larger than the number of atoms" % iatom)
      except ValueError:
         #here 'atom' is a label rather than an index which is stored in latom
         iatom = -1
         latom = atom

      alpha = float(alpha)

      sprsum = 0.0
      sprexpsum = 0.0
      spr2sum = 0.0
      ni = 0

      # strips dependency control since we are not gonna change the true beads in what follows
      q = depstrip(self.beads.q)


      for i in range(self.beads.natoms):
         # selects only the atoms we care about
         if (atom != "" and iatom != i and latom != self.beads.names[i]):
            continue

         ni += 1

         spr = 0.0
         for b in range(1,self.beads.nbeads):
            for j in range(3*i,3*(i+1)):
               spr += (q[b,j]-q[b-1,j])**2
         for j in range(3*i,3*(i+1)):
            spr += (q[self.beads.nbeads-1,j]-q[0,j])**2
          
         # spr = 0.5*(alpha-1)*m_H*omegan2*sum {(q_i+1 - q_i)**2} 
         spr *= 0.5*(alpha-1.0)*self.beads.m[i]*self.nm.omegan2
         
         spr2 = spr*spr
         # sprexp = exp(-Belta*spr/P)
         sprexp = np.exp(-1.0*spr/(Constants.kb*self.ensemble.temp*self.beads.nbeads))
         
         sprsum += spr
         spr2sum += spr2
         sprexpsum += sprexp

      if ni == 0:
         raise IndexError("Couldn't find an atom which matched the argument of isotope_zetatd")
      
      spraverage = sprsum/ni
      spr2average = spr2sum/ni
      sprexpaverage = sprexpsum/ni
      
      return np.asarray([spraverage, spr2average, sprexpaverage])

   def get_isotope_zetasc (self, alpha="1.0", atom=""):
      """Gives the components  to directly compute the relative probablity of 
         isotope substitution in two different systems/phases.

      Args:
         alpha: m'/m the mass ratio
         atom: the label or index of the atom to compute the isotope fractionation pair for

      Returns:
         a tuple from which one can reconstruct all that is needed to
         compute the relative probability of isotope substitution using
         scaled coordinates:
         (yamaaverage, yama2average, yamaexpaverage)
      """
      
      try:
         #iatom gives the index of the atom to be studied
         iatom = int(atom)
         latom = ""
         if iatom >= self.beads.natoms:
            raise IndexError("Cannot output scaled-mass kinetic energy estimator as atom index %d is larger than the number of atoms" % iatom)
      except ValueError:
         #here 'atom' is a label rather than an index which is stored in latom
         iatom = -1
         latom = atom

      alpha = float(alpha)
      scalefactor = 1.0/np.sqrt(alpha)
      beta = 1.0/(Constants.kb*self.ensemble.temp)

      yamasum = 0.0
      yamaexpsum = 0.0
      yama2sum = 0.0
      ni = 0
           
      qc = depstrip(self.beads.qc)
      q = depstrip(self.beads.q)
      v0 = self.forces.pot/self.beads.nbeads
      self.dbeads.q = q
      
      for i in range(self.beads.natoms):
         # selects only the atoms we care about
         if (atom != "" and iatom != i and latom != self.beads.names[i]):
            continue

         ni += 1

         for b in range(self.beads.nbeads):
<<<<<<< HEAD
            for j in range(3*i,3*(i+1)):
               self.dbeads.q[b,j] = qc[j]*(1.0 - scalefactor) + scalefactor*q[b,j]             
         yama = self.dforces.pot/self.beads.nbeads - v0
         
         yama2 = yama*yama
         yamaexp = exp(-1.0*beta*yama)
=======
			 for j in range(3*i,3*(i+1)):
				 self.dbeads.q[b,j] = qc[j]*(1.0 - scalefactor) + scalefactor*q[b,j]             
         yama = self.dforces.pot/self.beads.nbeads - v0
         
         yama2 = yama*yama
         # yamaexp = exp(-Beta*yama)
         yamaexp = np.exp(-1.0*beta*yama)
>>>>>>> 6594b959
         
         yamasum += yama
         yama2sum += yama2
         yamaexpsum += yamaexp
         
         self.dbeads.q = q

      if ni == 0:
         raise IndexError("Couldn't find an atom which matched the argument of isotope_zetasc")
      
      yamaaverage = yamasum/ni
      yama2average = yama2sum/ni
      yamaexpaverage = yamaexpsum/ni
      
      return np.asarray([yamaaverage, yama2average, yamaexpaverage])
            
class Trajectories(dobject):
   """A simple class to take care of output of trajectory data.

   Attributes:
      system: The system object from which the position data will be
         obtained.
      fatom: A dummy beads object used so that individual replica trajectories
         can be output.
      traj_dict: A dictionary containing all the trajectories that can be
         output.
   """

   def __init__(self):
      """Initialises a Trajectories object."""

      self.traj_dict = {
      # Note that here we want to return COPIES of the different arrays, so we make sure to make an operation in order not to return a reference.
      "positions": { "dimension" : "length",
                     "help": "The atomic coordinate trajectories. Will print out one file per bead, unless the bead attribute is set by the user.",
                     'func': (lambda : 1.0*self.system.beads.q)},
      "velocities": {"dimension" : "velocity",
                     "help": "The velocity trajectories. Will print out one file per bead, unless the bead attribute is set by the user.",
                     'func': (lambda : self.system.beads.p/self.system.beads.m3)},
      "momenta": {"dimension" : "momentum",
                     "help": "The momentum trajectories. Will print out one file per bead, unless the bead attribute is set by the user.",
                     'func': (lambda : 1.0*self.system.beads.p)},
      "forces": {    "dimension" : "force",
                     "help": "The force trajectories. Will print out one file per bead, unless the bead attribute is set by the user.",
                     'func': (lambda : 1.0*self.system.forces.f)},
      "x_centroid": {"dimension" : "length",
                     "help": "The centroid coordinates.",
                     'func': (lambda : 1.0*self.system.beads.qc)},
      "v_centroid": {"dimension" : "velocity",
                     "help": "The centroid velocity.",
                     'func': (lambda : self.system.beads.pc/self.system.beads.m3[0])},
      "p_centroid": {"dimension" : "momentum",
                     "help": "The centroid momentum.",
                     'func': (lambda : 1.0*self.system.beads.pc)},
      "f_centroid": {"dimension" : "force",
                     "help": "The force acting on the centroid.",
                     'func': (lambda : np.sum(self.system.forces.f,0)/float(self.system.beads.nbeads))},
      "kinetic_cv": {"dimension" : "energy",
                     "help": "The centroid virial quantum kinetic energy estimator for each atom, resolved into Cartesian components [xx, yy, zz]",
                     'func': self.get_akcv},
      "kinetic_od": {"dimension" : "energy",
                     "help": "The off diagonal elements of the centroid virial quantum kinetic energy tensor [xy, xz, yz]",
                     'func': self.get_akcv_od},
      "r_gyration": {"dimension" : "length",
                     "help": "The radius of gyration of the ring polymer, for each atom and resolved into Cartesian components [xx, yy, zz]",
                     'func': self.get_rg},
      "extras": {    "help": """The additional data returned by the client code, printed verbatim. Will print
                             out one file per bead, unless the bead attribute is set by the user.""",
                     'func': (lambda : self.system.forces.extras)},
      "isotope_zetatd":  {"dimension" : "undefined",
                          "help": "Isotope fractionation estimator in the form of ratios of partition functions.",      					
                          'func': self.get_isotope_zetatd},
      "isotope_zetasc":  {"dimension" : "undefined",
                          "help": "Isotope fractionation estimator in the form of ratios of partition functions.",
                          'func': self.get_isotope_zetasc}  
      }


   def bind(self, system):
      """ Binds to a system object to fetch atomic and force data.

      Args:
         system: The system object that will be managed by this Trajectories.
      """

      self.system = system
      # dummy beads and forcefield objects so that we can use scaled and
      # displaced path estimators without changing the simulation bead
      # coordinates
      self.dbeads = system.beads.copy()
      self.dforces = Forces()
      self.dforces.bind(self.dbeads, self.system.cell,  system.fproto, self.system.simul.fflist)

   def get_akcv(self):
      """Calculates the contribution to the kinetic energy due to each degree
      of freedom.
      """

      rv = np.zeros(self.system.beads.natoms*3)
      for b in range(self.system.beads.nbeads):
         rv[:] += (self.system.beads.q[b]-self.system.beads.qc)*self.system.forces.f[b]
      rv *= -0.5/self.system.beads.nbeads
      rv += 0.5*Constants.kb*self.system.ensemble.temp
      return rv

   def get_akcv_od(self):
      """Calculates the "off-diagonal" contribution to the kinetic energy tensor
      due to each atom.
      """

      rv = np.zeros((self.system.beads.natoms,3))
      # helper arrays to make it more obvious what we are computing
      dq = np.zeros((self.system.beads.natoms,3))
      f = np.zeros((self.system.beads.natoms,3))
      for b in range(self.system.beads.nbeads):
         dq[:] = (self.system.beads.q[b]-self.system.beads.qc).reshape((self.system.beads.natoms,3))
         f[:] = self.system.forces.f[b].reshape((self.system.beads.natoms,3))
         rv[:,0] += dq[:,0]*f[:,1] + dq[:,1]*f[:,0]
         rv[:,1] += dq[:,0]*f[:,2] + dq[:,2]*f[:,0]
         rv[:,2] += dq[:,1]*f[:,2] + dq[:,2]*f[:,1]
      rv *= 0.5
      rv *= -0.5/self.system.beads.nbeads

      return rv.reshape(self.system.beads.natoms*3)

   def get_rg(self):
      """Calculates the radius of gyration of the ring polymers.

      Computes separately the x, y, z contributions so that the actual
      gyration radius can be recovered as sqrt(rx^2+ry^2+rz^2).
      """

      q = depstrip(self.system.beads.q)
      qc = depstrip(self.system.beads.qc)
      nat = self.system.beads.natoms
      nb = self.system.beads.nbeads
      rg = np.zeros(3*nat)
      for i in range(nb):
         for j in range(nat):
            dq = q[i,3*j:3*(j+1)] - qc[3*j:3*(j+1)]
            rg[3*j:3*(j+1)] += dq*dq
      return np.sqrt(rg/float(nb))
      
   def get_isotope_zetatd (self, alpha="1.0", atom=""):
      """Get the zeta-TD estimator for each atom. 
      output format:
      column 1: h
      column 2: h**2
      column 3: zetatd

      Args:
         alpha: m'/m the mass ratio
      """
      try:
         #iatom gives the index of the atom to be studied
         iatom = int(atom)
         latom = ""
         if iatom >= self.system.beads.natoms:
            raise IndexError("Cannot output scaled-mass kinetic energy estimator as atom index %d is larger than the number of atoms" % iatom)
      except ValueError:
         #here 'atom' is a label rather than an index which is stored in latom
         iatom = -1
         latom = atom

      alpha = float(alpha)

      nat = self.system.beads.natoms
      nb = self.system.beads.nbeads
      zetatd = np.zeros((nat,3))
      # strips dependency control since we are not gonna change the true beads in what follows
      q = depstrip(self.system.beads.q)

      for i in range(nat):
         # selects only the atoms we care about
         if (atom != "" and iatom != i and latom != self.system.beads.names[i]):
            continue
            		  
         for b in range(1,nb):
            for j in range(3*i,3*(i+1)):
               zetatd[i,0] += (q[b,j]-q[b-1,j])**2
         for j in range(3*i,3*(i+1)):
            zetatd[i,0] += (q[nb-1,j]-q[0,j])**2
          
         # spr = 0.5*(alpha-1)*m_H*omegan2*sum {(q_i+1 - q_i)**2} 
         zetatd[i,0] *= 0.5*(alpha-1.0)*self.system.beads.m[i]*self.system.nm.omegan2
         
      zetatd[:,1] = np.square(zetatd[:,0])
      zetatd[:,2] = np.exp(-1.0/(Constants.kb*self.system.ensemble.temp*nb)*zetatd[:,0])
      
      return zetatd.reshape(nat*3)

   def get_isotope_zetasc (self, alpha="1.0", atom=""):
      """Get the zeta-SC estimator for each atom.

      Args:
         alpha: m'/m the mass ratio
      """
      try:
         #iatom gives the index of the atom to be studied
         iatom = int(atom)
         latom = ""
         if iatom >= self.system.beads.natoms:
            raise IndexError("Cannot output scaled-mass kinetic energy estimator as atom index %d is larger than the number of atoms" % iatom)
      except ValueError:
         #here 'atom' is a label rather than an index which is stored in latom
         iatom = -1
         latom = atom
             
      alpha = float(alpha)
      scalefactor = 1.0/np.sqrt(alpha)
      beta = 1.0/(Constants.kb*self.system.ensemble.temp)

      nat = self.system.beads.natoms
      nb = self.system.beads.nbeads
      zetasc = np.zeros((nat,3))
           
      qc = depstrip(self.system.beads.qc)
      q = depstrip(self.system.beads.q)
      v0 = self.system.forces.pot/nb
      self.dbeads.q = q
      
      for i in range(nat):
         # selects only the atoms we care about
         if (atom != "" and iatom != i and latom != self.system.beads.names[i]):
            continue		  
		  
         for b in range(nb):
			 for j in range(3*i,3*(i+1)):
				 self.dbeads.q[b,j] = qc[j]*(1.0 - scalefactor) + scalefactor*q[b,j]             
         zetasc[i,0] = self.dforces.pot/nb - v0
         
         self.dbeads.q = q
         
      zetasc[:,1] = np.square(zetasc[:,0])
      zetasc[:,2] = np.exp(-1.0*beta*zetasc[:,0])
      
      return zetasc.reshape(nat*3)
      
   def __getitem__(self, key):
      """Retrieves the item given by key.

      Note that if the key contains a string (arg1; arg2; ... )
      then it will pass the appropriate positional arguments to the
      calculation function of the property. Note the brackets and
      the semi-colon separators. If instead we have the syntax
      (arg1=val1;arg2; ... ), then the keyword/value pair (arg1,val1)
      will be added to the keyword argument list. The appropriate key word
      arguments will then be passed to the calculation function instead.

      Similarly, if the key contains a string {unit}, then it will take
      the string 'unit' and use it to define the units that the trajectory
      is output in.

      Args:
         key: A string contained in trajectory_dict.

      Returns:
         The trajectory labelled by the keyword key, along with its unit
         keyword, and the argument lists for the function used to calculate
         the trajectory specified by the keyword key.
      """

      (key, unit, arglist, kwarglist) = getall(key)
      pkey = self.traj_dict[key]

      #pkey["func"](*arglist,**kwarglist) gives the value of the trajectory
      #in atomic units. unit_to_user() returns the value in the user
      #specified units.
      if "dimension" in pkey and unit != "":
         return  unit_to_user(pkey["dimension"], unit, 1.0) * pkey["func"](*arglist,**kwarglist)
      else:
         return pkey["func"](*arglist,**kwarglist)

   def print_traj(self, what, stream, b=0, format="pdb", cell_units="atomic_unit", flush=True):
      """Prints out a frame of a trajectory for the specified quantity and bead.

      Args:
         what: A string specifying what to print.
         b: The bead index. Defaults to 0.
         stream: A reference to the stream on which data will be printed.
         format: The output file format.
         cell_units: The units used to specify the cell parameters.
         flush: A boolean which specifies whether to flush the output buffer
            after each write to file or not.
      """

      cq = self[what]
      if getkey(what) in [ "extras" ] :
         stream.write(" #*EXTRAS*# Step:  %10d  Bead:  %5d  \n" % (self.system.simul.step+1, b) )
         stream.write(cq[b])
         stream.write("\n")
         if flush :
			stream.flush()
			os.fsync(stream)
         return
      elif getkey(what) in [ "positions", "velocities", "forces" ] :
         fatom = Atoms(self.system.beads.natoms)
         fatom.names[:] = self.system.beads.names
         fatom.q[:] = cq[b]
      else:
         fatom = Atoms(self.system.beads.natoms)
         fatom.names[:] = self.system.beads.names
         fatom.q = cq

      fcell = Cell()
      fcell.h = self.system.cell.h*unit_to_user("length", cell_units, 1.0)

      if format == "pdb":
         io_pdb.print_pdb(fatom, fcell, stream, title=("Traj: %s Step:  %10d  Bead:   %5d " % (what, self.system.simul.step+1, b) ) )
      elif format == "xyz":
         io_xyz.print_xyz(fatom, fcell, stream, title=("Traj: %s Step:  %10d  Bead:   %5d " % (what, self.system.simul.step+1, b) ) )
      elif format == "bin":
         io_binary.print_bin(fatom, fcell, stream, title=("Traj: %s Step:  %10d  Bead:   %5d " % (what, self.system.simul.step+1, b) ) )
      if flush :
         stream.flush()
         os.fsync(stream)<|MERGE_RESOLUTION|>--- conflicted
+++ resolved
@@ -1267,22 +1267,12 @@
          ni += 1
 
          for b in range(self.beads.nbeads):
-<<<<<<< HEAD
             for j in range(3*i,3*(i+1)):
                self.dbeads.q[b,j] = qc[j]*(1.0 - scalefactor) + scalefactor*q[b,j]             
          yama = self.dforces.pot/self.beads.nbeads - v0
          
          yama2 = yama*yama
          yamaexp = exp(-1.0*beta*yama)
-=======
-			 for j in range(3*i,3*(i+1)):
-				 self.dbeads.q[b,j] = qc[j]*(1.0 - scalefactor) + scalefactor*q[b,j]             
-         yama = self.dforces.pot/self.beads.nbeads - v0
-         
-         yama2 = yama*yama
-         # yamaexp = exp(-Beta*yama)
-         yamaexp = np.exp(-1.0*beta*yama)
->>>>>>> 6594b959
          
          yamasum += yama
          yama2sum += yama2
@@ -1353,10 +1343,14 @@
                              out one file per bead, unless the bead attribute is set by the user.""",
                      'func': (lambda : self.system.forces.extras)},
       "isotope_zetatd":  {"dimension" : "undefined",
-                          "help": "Isotope fractionation estimator in the form of ratios of partition functions.",      					
+                          "help": "Isotope fractionation estimator in the form of ratios of partition functions. Takes two arguments, 'alpha' , which gives the
+                      scaled mass parameter and default to '1.0', and 'atom', which is the label or index of a type of atoms. All the atoms but the selected ones
+                      will have zero output",      					
                           'func': self.get_isotope_zetatd},
       "isotope_zetasc":  {"dimension" : "undefined",
-                          "help": "Isotope fractionation estimator in the form of ratios of partition functions.",
+                          "help": "Isotope fractionation estimator in the form of ratios of partition functions. Takes two arguments, 'alpha' , which gives the
+                      scaled mass parameter and default to '1.0', and 'atom', which is the label or index of a type of atoms. All the atoms but the selected ones
+                      will have zero output",
                           'func': self.get_isotope_zetasc}  
       }
 
@@ -1466,7 +1460,6 @@
          for j in range(3*i,3*(i+1)):
             zetatd[i,0] += (q[nb-1,j]-q[0,j])**2
           
-         # spr = 0.5*(alpha-1)*m_H*omegan2*sum {(q_i+1 - q_i)**2} 
          zetatd[i,0] *= 0.5*(alpha-1.0)*self.system.beads.m[i]*self.system.nm.omegan2
          
       zetatd[:,1] = np.square(zetatd[:,0])
@@ -1510,8 +1503,8 @@
             continue		  
 		  
          for b in range(nb):
-			 for j in range(3*i,3*(i+1)):
-				 self.dbeads.q[b,j] = qc[j]*(1.0 - scalefactor) + scalefactor*q[b,j]             
+            for j in range(3*i,3*(i+1)):
+               self.dbeads.q[b,j] = qc[j]*(1.0 - scalefactor) + scalefactor*q[b,j]             
          zetasc[i,0] = self.dforces.pot/nb - v0
          
          self.dbeads.q = q
