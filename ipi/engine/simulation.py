"""A class that runs the simulation and outputs results.

The root class for the whole simulation. Contains references to all the top
level objects used in the simulation, and controls all the steps that are
not inherently system dependent, like the running of each time step,
choosing which properties to initialise, and which properties to output.
"""

# This file is part of i-PI.
# i-PI Copyright (C) 2014-2015 i-PI developers
# See the "licenses" directory for full license information.


import os
import time
from copy import deepcopy

from ipi.utils.depend import depend_value, dobject, dset
from ipi.utils.io.inputs.io_xml import xml_parse_file
from ipi.utils.messages import verbosity, info, warning, banner
from ipi.utils.softexit import softexit
import ipi.engine.outputs as eoutputs
import ipi.inputs.simulation as isimulation


__all__ = ['Simulation']


class Simulation(dobject):
<<<<<<< HEAD
   """Main simulation object.

   Contains all the references and the main dynamics loop. Also handles the
   initialisation and output.

   Attributes:
      prng: A random number generator object.
      mode: A string specifying what kind of simulation will be run.
      fflist: A list of forcefield objects that can be called to compute energy and forces
      syslist: A list of physical systems
      prng: A random number generator.
      tsteps: The total number of steps.
      ttime: The wall clock time (in seconds).
      outtemplate: A template output object to be used to generate the outputs
         list. This will be used for each of the systems.
      outputs: A list of output objects that should be printed during the run
      paratemp: A helper object for parallel tempering simulations
      chk: A checkpoint object which is kept up-to-date in case of emergency exit
      rollback: If set to true, the state of the simulation at the start
         of the step will be output to a restart file rather than
         the current state of the simulation. This is because we cannot
         restart from half way through a step, only from the beginning of a
         step, so this is necessary for the trajectory to be continuous.

   Depend objects:
      step: The current simulation step.
   """

   def __init__(self, mode, syslist, fflist, outputs, prng, paratemp, step=0, tsteps=1000, ttime=0):
      """Initialises Simulation class.

      Args:
         mode: What kind of simulation is this
         syslist: A list of system objects
         fflist: A list of forcefield objects
         prng: A random number object.
         paratemp: A parallel tempering helper class.
         outputs: A list of output objects.
         step: An optional integer giving the current simulation time step.
            Defaults to 0.
         tsteps: An optional integer giving the total number of steps. Defaults
            to 1000.
         ttime: The simulation running time. Used on restart, to keep a
            cumulative total.
      """

      info(" # Initializing simulation object ", verbosity.low )
      self.prng = prng
      self.mode = mode

      self.syslist = syslist
      for s in syslist:
         s.prng = self.prng # binds the system's prng to self prng
         s.init.init_stage1(s)

      if self.mode == "md" and len(syslist) > 1:
         warning("Multiple systems will evolve independently in a '" + self.mode + "' simulation.")

      self.fflist = {}
      for f in fflist:
         self.fflist[f.name] = f

      self.outtemplate = outputs

      dset(self, "step", depend_value(name="step", value=step))
      self.tsteps = tsteps
      self.ttime = ttime
      self.paratemp = paratemp

      self.chk = None
      self.rollback = True

   def bind(self):
      """Calls the bind routines for all the objects in the simulation."""

      if self.tsteps <= self.step:
         raise ValueError("Simulation has already run for total_steps, will not even start. Modify total_steps or step counter to continue.")

      for s in self.syslist:
         # binds important computation engines
         s.bind(self)

      import ipi.engine.outputs as eoutputs
      self.outputs = []
      for o in self.outtemplate:
         if type(o) is eoutputs.CheckpointOutput:    # checkpoints are output per simulation
            o.bind(self)
            self.outputs.append(o)
         else:   # properties and trajectories are output per system
            isys = 0
            for s in self.syslist:   # create multiple copies
               no = deepcopy(o)
               if s.prefix != "":
                  no.filename = s.prefix + "_" + no.filename
               no.bind(s)
               self.outputs.append(no)
               isys += 1

      self.chk = eoutputs.CheckpointOutput("RESTART", 1, True, 0)
      self.chk.bind(self)

      if self.mode == "paratemp":
          self.paratemp.bind(self.syslist, self.prng)
          softexit.register_function(self.paratemp.softexit)

   def softexit(self):
      """Deals with a soft exit request.

      Tries to ensure that a consistent restart checkpoint is
      written out.
      """

      if self.step < self.tsteps:
         self.step += 1
      if not self.rollback:
         self.chk.store()

      print "WRITING CHECKPOINT", self.chk.status.extra
      self.chk.write(store=False)

   def run(self):
      """Runs the simulation.

      Does all the simulation steps, and outputs data to the appropriate files
      when necessary. Also deals with starting and cleaning up the threads used
      in the communication between the driver and the PIMD code.
      """

      # registers the softexit routine
      softexit.register_function(self.softexit)
      softexit.start(self.ttime)

      for (k,f) in self.fflist.iteritems():
         f.run()

      # prints inital configuration -- only if we are not restarting
      if (self.step == 0):
         self.step = -1
         # must use multi-threading to avoid blocking in multi-system runs
         stepthreads = []
         for o in self.outputs:
            st = threading.Thread(target=o.write, name=o.filename)
            st.daemon = True
            st.start()
            stepthreads.append(st)
            
         for st in stepthreads:
            while st.isAlive(): st.join(2.0)   # this is necessary as join() without timeout prevents main from receiving signals

         if self.mode == "paratemp":
            self.paratemp.parafile.write("%10d" % (self.step+1))
            for i in self.paratemp.temp_index:
               self.paratemp.parafile.write(" %5d" %i)
            self.paratemp.parafile.write("\n")
            self.paratemp.parafile.flush(); os.fsync(self.paratemp.parafile)
            if self.paratemp.wtefile != None:
               self.paratemp.wtefile.write("%10d" % (self.step+1))
               for v in self.paratemp.system_v:
                  self.paratemp.wtefile.write(" %12.7e" % v)
               self.paratemp.wtefile.write("\n")
               self.paratemp.parawte.flush();  os.fsync(self.paratemp.parawte)

         self.step = 0

      steptime = 0.0
      simtime =  time.time()

      cstep = 0
      tptime = 0.0
      tqtime = 0.0
      tttime = 0.0
      ttot = 0.0
      # main MD loop
      for self.step in range(self.step,self.tsteps):
         # stores the state before doing a step.
         # this is a bit time-consuming but makes sure that we can honor soft
         # exit requests without screwing the trajectory

         steptime = -time.time()
         if softexit.triggered: break

         self.chk.store()

         stepthreads = []
         # steps through all the systems
         #for s in self.syslist:
         #   s.ensemble.step()
         for s in self.syslist:
            # creates separate threads for the different systems
            st = threading.Thread(target=s.ensemble.step, name=s.prefix, kwargs={"step":self.step})
            st.daemon = True
            st.start()
            stepthreads.append(st)

         for st in stepthreads:
            while st.isAlive(): st.join(2.0)   # this is necessary as join() without timeout prevents main from receiving signals

         if self.mode == "paratemp": # apply the WTE bias forces
            self.paratemp.wtestep(self.step)

         if softexit.triggered: break # don't continue if we are about to exit!

         for o in self.outputs:
            o.write()

         if self.mode == "paratemp": # does parallel tempering and/or WTE

            # because of where this is in the loop, we must write out BEFORE doing the swaps.
            self.paratemp.parafile.write("%10d" % (self.step+1))
            for i in self.paratemp.temp_index:
               self.paratemp.parafile.write(" %5d" %i)
            self.paratemp.parafile.write("\n")
            self.paratemp.parafile.flush(); os.fsync(self.paratemp.parafile)

            # applies the WTE forces, if they are defined.
            if self.paratemp.wtefile != None:
               self.paratemp.wtefile.write("%10d" % (self.step+1))
               for v in self.paratemp.system_v:
                  self.paratemp.wtefile.write(" %12.7e" % v)
               self.paratemp.wtefile.write("\n")
               self.paratemp.parawte.flush(); os.fsync(self.paratemp.parawte)

            self.paratemp.swap(self.step)
            self.paratemp.wtestep(self.step)


         if softexit.triggered: break # don't write if we are about to exit!

         steptime += time.time()
         ttot += steptime
         cstep += 1

         if verbosity.high or (verbosity.medium and self.step%100 == 0) or (verbosity.low and self.step%1000 == 0):
            info(" # Average timings at MD step % 7d. t/step: %10.5e" %
               ( self.step, ttot/cstep ) )
            cstep = 0
            ttot = 0.0
         #   info(" # MD diagnostics: V: %10.5e    Kcv: %10.5e   Ecns: %10.5e" %
         #      (self.properties["potential"], self.properties["kinetic_cv"], self.properties["conserved"] ) )

         #objgraph.show_growth() 

         
         if os.path.exists("EXIT"): # soft-exit
            info(" # EXIT file detected! Bye bye!", verbosity.low )
            break

         if (self.ttime > 0 and time.time() - simtime > self.ttime):
            info(" # Wall clock time expired! Bye bye!", verbosity.low )
            break

      if self.step >= self.tsteps:
         info(" # Simulation ran successfully for the prescribed total_step! Bye bye!", verbosity.low )

      self.rollback = False
      if not softexit.triggered: softexit.trigger()
=======
    """Main simulation object.

    Contains all the references and the main dynamics loop. Also handles the
    initialisation and output.

    Attributes:
        prng: A random number generator object.
        mode: A string specifying what kind of simulation will be run.
        fflist: A list of forcefield objects that can be called to compute energy and forces
        syslist: A list of physical systems
        prng: A random number generator.
        tsteps: The total number of steps.
        ttime: The wall clock time (in seconds).
        outtemplate: A template output object to be used to generate the outputs
            list. This will be used for each of the systems.
        outputs: A list of output objects that should be printed during the run
        paratemp: A helper object for parallel tempering simulations
        chk: A checkpoint object which is kept up-to-date in case of emergency exit
        rollback: If set to true, the state of the simulation at the start
            of the step will be output to a restart file rather than
            the current state of the simulation. This is because we cannot
            restart from half way through a step, only from the beginning of a
            step, so this is necessary for the trajectory to be continuous.

    Depend objects:
        step: The current simulation step.
    """

    @staticmethod
    def load_from_xml(fn_input, custom_verbosity=None, request_banner=False):
        """Load an XML input file and return a `Simulation` object.

        Arguments:
            fn_input (str): Name of the input file.
            custom_verbosity (str): If not `None`, overrides the verbosity
                specified by the input file.
            request_banner (bool): Whether to print the i-PI banner,
                if verbosity is higher than 'quiet'.
        """

        # parse the file
        xmlrestart = xml_parse_file(open(fn_input))

        # prepare the simulation input object
        input_simulation = isimulation.InputSimulation()

        # check the input and partition it appropriately
        input_simulation.parse(xmlrestart.fields[0][1])

        # override verbosity if requested
        if custom_verbosity is not None:
            input_simulation.verbosity.value = custom_verbosity

        # print banner if not suppressed and simulation verbose enough
        if request_banner and input_simulation.verbosity.fetch() != 'quiet':
            banner()

        # create the simulation object
        simulation = input_simulation.fetch()

        # pipe between the components of the simulation
        simulation.bind()

        # echo the input file if verbose enough
        if verbosity.level > 0:
            print " # i-PI loaded input file: ", fn_input
        if verbosity.level > 1:
            print " --- begin input file content ---"
            ifile = open(fn_input, "r")
            for line in ifile.readlines():
                print line,
            print " ---  end input file content  ---"
            ifile.close()

        return simulation

    def __init__(self, mode, syslist, fflist, outputs, prng, paratemp, step=0, tsteps=1000, ttime=0):
        """Initialises Simulation class.

        Args:
            mode: What kind of simulation is this
            syslist: A list of system objects
            fflist: A list of forcefield objects
            prng: A random number object.
            paratemp: A parallel tempering helper class.
            outputs: A list of output objects.
            step: An optional integer giving the current simulation time step.
                Defaults to 0.
            tsteps: An optional integer giving the total number of steps. Defaults
                to 1000.
            ttime: The simulation running time. Used on restart, to keep a
                cumulative total.
        """

        info(" # Initializing simulation object ", verbosity.low)
        self.prng = prng
        self.mode = mode

        self.syslist = syslist
        for s in syslist:
            s.prng = self.prng    # bind the system's prng to self prng
            s.init.init_stage1(s)

        if self.mode == "md" and len(syslist) > 1:
            warning("Multiple systems will evolve independently in a '" + self.mode + "' simulation.")

        self.fflist = {}
        for f in fflist:
            self.fflist[f.name] = f

        self.outtemplate = outputs

        dset(self, "step", depend_value(name="step", value=step))
        self.tsteps = tsteps
        self.ttime = ttime
        self.paratemp = paratemp

        self.chk = None
        self.rollback = True

    def bind(self):
        """Calls the bind routines for all the objects in the simulation."""

        if self.tsteps <= self.step:
            raise ValueError("Simulation has already run for total_steps, will not even start. "
                             "Modify total_steps or step counter to continue.")

        for s in self.syslist:
            # binds important computation engines
            s.bind(self)

        self.outputs = []
        for o in self.outtemplate:
            if type(o) is eoutputs.CheckpointOutput:    # checkpoints are output per simulation
                o.bind(self)
                self.outputs.append(o)
            else:   # properties and trajectories are output per system
                isys = 0
                for s in self.syslist:   # create multiple copies
                    no = deepcopy(o)
                    if s.prefix != "":
                        no.filename = s.prefix + "_" + no.filename
                    no.bind(s)
                    self.outputs.append(no)
                    isys += 1

        self.chk = eoutputs.CheckpointOutput("RESTART", 1, True, 0)
        self.chk.bind(self)

        if self.mode == "paratemp":
            self.paratemp.bind(self.syslist, self.prng)
            softexit.register_function(self.paratemp.softexit)

    def softexit(self):
        """Deals with a soft exit request.

        Tries to ensure that a consistent restart checkpoint is
        written out.
        """

        if self.step < self.tsteps:
            self.step += 1
        if not self.rollback:
            self.chk.store()

        print "WRITING CHECKPOINT", self.chk.status.extra
        self.chk.write(store=False)

    def run(self):
        """Runs the simulation.

        Does all the simulation steps, and outputs data to the appropriate files
        when necessary. Also deals with starting and cleaning up the threads used
        in the communication between the driver and the PIMD code.
        """

        # registers the softexit routine
        softexit.register_function(self.softexit)
        softexit.start(self.ttime)

        for k, f in self.fflist.iteritems():
            f.run()

        # prints inital configuration -- only if we are not restarting
        if self.step == 0:
            self.step = -1
            # must use multi-threading to avoid blocking in multi-system runs with WTE
            stepthreads = []
            for o in self.outputs:
                o.write()  # threaded output seems to cause random hang-ups. should make things properly thread-safe
                #st = threading.Thread(target=o.write, name=o.filename)
                #st.daemon = True
                #st.start()
                #stepthreads.append(st)

            for st in stepthreads:
                while st.isAlive():
                    # This is necessary as join() without timeout prevents main
                    # from receiving signals.
                    st.join(2.0)

            if self.mode == "paratemp":
                self.paratemp.parafile.write("%10d" % (self.step + 1))
                for i in self.paratemp.temp_index:
                    self.paratemp.parafile.write(" %5d" % i)
                self.paratemp.parafile.write("\n")
                self.paratemp.parafile.flush()
                os.fsync(self.paratemp.parafile)

            self.step = 0

        steptime = 0.0
        simtime = time.time()

        cstep = 0
        #tptime = 0.0
        #tqtime = 0.0
        #tttime = 0.0
        ttot = 0.0
        # main MD loop
        for self.step in range(self.step, self.tsteps):
            # stores the state before doing a step.
            # this is a bit time-consuming but makes sure that we can honor soft
            # exit requests without screwing the trajectory

            steptime = -time.time()
            if softexit.triggered:
                break

            self.chk.store()

            stepthreads = []
            # steps through all the systems
            #for s in self.syslist:
            #   s.motion.step()
            for s in self.syslist:
                # creates separate threads for the different systems
                #st = threading.Thread(target=s.motion.step, name=s.prefix, kwargs={"step":self.step})
                #st.daemon = True
                s.motion.step(step=self.step)
                #st.start()
                #stepthreads.append(st)

            for st in stepthreads:
                while st.isAlive():
                    # This is necessary as join() without timeout prevents main
                    # from receiving signals.
                    st.join(2.0)

            if softexit.triggered:
                # Don't continue if we are about to exit.
                break

            for o in self.outputs:
                o.write()

            # does parallel tempering
            if self.mode == "paratemp":

                # because of where this is in the loop, we must write out BEFORE doing the swaps.
                self.paratemp.parafile.write("%10d" % (self.step + 1))
                for i in self.paratemp.temp_index:
                    self.paratemp.parafile.write(" %5d" % i)
                self.paratemp.parafile.write("\n")
                self.paratemp.parafile.flush()
                os.fsync(self.paratemp.parafile)

                self.paratemp.swap(self.step)

            if softexit.triggered:
                # Don't write if we are about to exit.
                break

            steptime += time.time()
            ttot += steptime
            cstep += 1

            if (verbosity.high or (verbosity.medium and self.step % 100 == 0) or (verbosity.low and self.step % 1000 == 0)):
                info(" # Average timings at MD step % 7d. t/step: %10.5e" % (self.step, ttot / cstep))
                cstep = 0
                ttot = 0.0
                #info(" # MD diagnostics: V: %10.5e    Kcv: %10.5e   Ecns: %10.5e" %
                #     (self.properties["potential"], self.properties["kinetic_cv"], self.properties["conserved"] ) )

            if os.path.exists("EXIT"):
                info(" # EXIT file detected! Bye bye!", verbosity.low)
                break

            if (self.ttime > 0) and (time.time() - simtime > self.ttime):
                info(" # Wall clock time expired! Bye bye!", verbosity.low)
                break

        self.rollback = False
>>>>>>> 0593cfd2
<|MERGE_RESOLUTION|>--- conflicted
+++ resolved
@@ -27,264 +27,6 @@
 
 
 class Simulation(dobject):
-<<<<<<< HEAD
-   """Main simulation object.
-
-   Contains all the references and the main dynamics loop. Also handles the
-   initialisation and output.
-
-   Attributes:
-      prng: A random number generator object.
-      mode: A string specifying what kind of simulation will be run.
-      fflist: A list of forcefield objects that can be called to compute energy and forces
-      syslist: A list of physical systems
-      prng: A random number generator.
-      tsteps: The total number of steps.
-      ttime: The wall clock time (in seconds).
-      outtemplate: A template output object to be used to generate the outputs
-         list. This will be used for each of the systems.
-      outputs: A list of output objects that should be printed during the run
-      paratemp: A helper object for parallel tempering simulations
-      chk: A checkpoint object which is kept up-to-date in case of emergency exit
-      rollback: If set to true, the state of the simulation at the start
-         of the step will be output to a restart file rather than
-         the current state of the simulation. This is because we cannot
-         restart from half way through a step, only from the beginning of a
-         step, so this is necessary for the trajectory to be continuous.
-
-   Depend objects:
-      step: The current simulation step.
-   """
-
-   def __init__(self, mode, syslist, fflist, outputs, prng, paratemp, step=0, tsteps=1000, ttime=0):
-      """Initialises Simulation class.
-
-      Args:
-         mode: What kind of simulation is this
-         syslist: A list of system objects
-         fflist: A list of forcefield objects
-         prng: A random number object.
-         paratemp: A parallel tempering helper class.
-         outputs: A list of output objects.
-         step: An optional integer giving the current simulation time step.
-            Defaults to 0.
-         tsteps: An optional integer giving the total number of steps. Defaults
-            to 1000.
-         ttime: The simulation running time. Used on restart, to keep a
-            cumulative total.
-      """
-
-      info(" # Initializing simulation object ", verbosity.low )
-      self.prng = prng
-      self.mode = mode
-
-      self.syslist = syslist
-      for s in syslist:
-         s.prng = self.prng # binds the system's prng to self prng
-         s.init.init_stage1(s)
-
-      if self.mode == "md" and len(syslist) > 1:
-         warning("Multiple systems will evolve independently in a '" + self.mode + "' simulation.")
-
-      self.fflist = {}
-      for f in fflist:
-         self.fflist[f.name] = f
-
-      self.outtemplate = outputs
-
-      dset(self, "step", depend_value(name="step", value=step))
-      self.tsteps = tsteps
-      self.ttime = ttime
-      self.paratemp = paratemp
-
-      self.chk = None
-      self.rollback = True
-
-   def bind(self):
-      """Calls the bind routines for all the objects in the simulation."""
-
-      if self.tsteps <= self.step:
-         raise ValueError("Simulation has already run for total_steps, will not even start. Modify total_steps or step counter to continue.")
-
-      for s in self.syslist:
-         # binds important computation engines
-         s.bind(self)
-
-      import ipi.engine.outputs as eoutputs
-      self.outputs = []
-      for o in self.outtemplate:
-         if type(o) is eoutputs.CheckpointOutput:    # checkpoints are output per simulation
-            o.bind(self)
-            self.outputs.append(o)
-         else:   # properties and trajectories are output per system
-            isys = 0
-            for s in self.syslist:   # create multiple copies
-               no = deepcopy(o)
-               if s.prefix != "":
-                  no.filename = s.prefix + "_" + no.filename
-               no.bind(s)
-               self.outputs.append(no)
-               isys += 1
-
-      self.chk = eoutputs.CheckpointOutput("RESTART", 1, True, 0)
-      self.chk.bind(self)
-
-      if self.mode == "paratemp":
-          self.paratemp.bind(self.syslist, self.prng)
-          softexit.register_function(self.paratemp.softexit)
-
-   def softexit(self):
-      """Deals with a soft exit request.
-
-      Tries to ensure that a consistent restart checkpoint is
-      written out.
-      """
-
-      if self.step < self.tsteps:
-         self.step += 1
-      if not self.rollback:
-         self.chk.store()
-
-      print "WRITING CHECKPOINT", self.chk.status.extra
-      self.chk.write(store=False)
-
-   def run(self):
-      """Runs the simulation.
-
-      Does all the simulation steps, and outputs data to the appropriate files
-      when necessary. Also deals with starting and cleaning up the threads used
-      in the communication between the driver and the PIMD code.
-      """
-
-      # registers the softexit routine
-      softexit.register_function(self.softexit)
-      softexit.start(self.ttime)
-
-      for (k,f) in self.fflist.iteritems():
-         f.run()
-
-      # prints inital configuration -- only if we are not restarting
-      if (self.step == 0):
-         self.step = -1
-         # must use multi-threading to avoid blocking in multi-system runs
-         stepthreads = []
-         for o in self.outputs:
-            st = threading.Thread(target=o.write, name=o.filename)
-            st.daemon = True
-            st.start()
-            stepthreads.append(st)
-            
-         for st in stepthreads:
-            while st.isAlive(): st.join(2.0)   # this is necessary as join() without timeout prevents main from receiving signals
-
-         if self.mode == "paratemp":
-            self.paratemp.parafile.write("%10d" % (self.step+1))
-            for i in self.paratemp.temp_index:
-               self.paratemp.parafile.write(" %5d" %i)
-            self.paratemp.parafile.write("\n")
-            self.paratemp.parafile.flush(); os.fsync(self.paratemp.parafile)
-            if self.paratemp.wtefile != None:
-               self.paratemp.wtefile.write("%10d" % (self.step+1))
-               for v in self.paratemp.system_v:
-                  self.paratemp.wtefile.write(" %12.7e" % v)
-               self.paratemp.wtefile.write("\n")
-               self.paratemp.parawte.flush();  os.fsync(self.paratemp.parawte)
-
-         self.step = 0
-
-      steptime = 0.0
-      simtime =  time.time()
-
-      cstep = 0
-      tptime = 0.0
-      tqtime = 0.0
-      tttime = 0.0
-      ttot = 0.0
-      # main MD loop
-      for self.step in range(self.step,self.tsteps):
-         # stores the state before doing a step.
-         # this is a bit time-consuming but makes sure that we can honor soft
-         # exit requests without screwing the trajectory
-
-         steptime = -time.time()
-         if softexit.triggered: break
-
-         self.chk.store()
-
-         stepthreads = []
-         # steps through all the systems
-         #for s in self.syslist:
-         #   s.ensemble.step()
-         for s in self.syslist:
-            # creates separate threads for the different systems
-            st = threading.Thread(target=s.ensemble.step, name=s.prefix, kwargs={"step":self.step})
-            st.daemon = True
-            st.start()
-            stepthreads.append(st)
-
-         for st in stepthreads:
-            while st.isAlive(): st.join(2.0)   # this is necessary as join() without timeout prevents main from receiving signals
-
-         if self.mode == "paratemp": # apply the WTE bias forces
-            self.paratemp.wtestep(self.step)
-
-         if softexit.triggered: break # don't continue if we are about to exit!
-
-         for o in self.outputs:
-            o.write()
-
-         if self.mode == "paratemp": # does parallel tempering and/or WTE
-
-            # because of where this is in the loop, we must write out BEFORE doing the swaps.
-            self.paratemp.parafile.write("%10d" % (self.step+1))
-            for i in self.paratemp.temp_index:
-               self.paratemp.parafile.write(" %5d" %i)
-            self.paratemp.parafile.write("\n")
-            self.paratemp.parafile.flush(); os.fsync(self.paratemp.parafile)
-
-            # applies the WTE forces, if they are defined.
-            if self.paratemp.wtefile != None:
-               self.paratemp.wtefile.write("%10d" % (self.step+1))
-               for v in self.paratemp.system_v:
-                  self.paratemp.wtefile.write(" %12.7e" % v)
-               self.paratemp.wtefile.write("\n")
-               self.paratemp.parawte.flush(); os.fsync(self.paratemp.parawte)
-
-            self.paratemp.swap(self.step)
-            self.paratemp.wtestep(self.step)
-
-
-         if softexit.triggered: break # don't write if we are about to exit!
-
-         steptime += time.time()
-         ttot += steptime
-         cstep += 1
-
-         if verbosity.high or (verbosity.medium and self.step%100 == 0) or (verbosity.low and self.step%1000 == 0):
-            info(" # Average timings at MD step % 7d. t/step: %10.5e" %
-               ( self.step, ttot/cstep ) )
-            cstep = 0
-            ttot = 0.0
-         #   info(" # MD diagnostics: V: %10.5e    Kcv: %10.5e   Ecns: %10.5e" %
-         #      (self.properties["potential"], self.properties["kinetic_cv"], self.properties["conserved"] ) )
-
-         #objgraph.show_growth() 
-
-         
-         if os.path.exists("EXIT"): # soft-exit
-            info(" # EXIT file detected! Bye bye!", verbosity.low )
-            break
-
-         if (self.ttime > 0 and time.time() - simtime > self.ttime):
-            info(" # Wall clock time expired! Bye bye!", verbosity.low )
-            break
-
-      if self.step >= self.tsteps:
-         info(" # Simulation ran successfully for the prescribed total_step! Bye bye!", verbosity.low )
-
-      self.rollback = False
-      if not softexit.triggered: softexit.trigger()
-=======
     """Main simulation object.
 
     Contains all the references and the main dynamics loop. Also handles the
@@ -577,5 +319,4 @@
                 info(" # Wall clock time expired! Bye bye!", verbosity.low)
                 break
 
-        self.rollback = False
->>>>>>> 0593cfd2
+        self.rollback = False