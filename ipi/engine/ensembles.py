--- conflicted
+++ resolved
@@ -791,15 +791,9 @@
       self.gm.set_dir(depstrip(self.beads.q), dq)
 
       # reuse initial value since we have energy and forces already
-<<<<<<< HEAD
+
       u0, du0 = (self.forces.pot, np.dot(depstrip(self.forces.f.flatten()), dq.flatten()))
       (x, fx) = min_brent(self.gm, fdf0=(u0, du0), x0=0.0, minopts=self.mo) 
 
-=======
-      u0, du0 = (self.forces.pot, np.dot(depstrip(self.forces.f.flatten()), dq.flatten())/np.sqrt(np.dot(dq.flatten(),dq.flatten())) )
-      (x,fx) = min_brent(self.gm, 1e-5, 100, (u0, du0) )
-      
-      
->>>>>>> de53a396
       self.beads.q += dq * x
       self.qtime += time.time()