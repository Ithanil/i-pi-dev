"""Contains the classes that deal with the different dynamics required in
different types of ensembles.

Copyright (C) 2013, Joshua More and Michele Ceriotti

This program is free software: you can redistribute it and/or modify
it under the terms of the GNU General Public License as published by
the Free Software Foundation, either version 3 of the License, or
(at your option) any later version.

This program is distributed in the hope that it will be useful,
but WITHOUT ANY WARRANTY; without even the implied warranty of
MERCHANTABILITY or FITNESS FOR A PARTICULAR PURPOSE. See the
GNU General Public License for more details.

You should have received a copy of the GNU General Public License
along with this program. If not, see <http.//www.gnu.org/licenses/>.


Holds the algorithms required for normal mode propagators, and the objects to
do the constant temperature and pressure algorithms. Also calculates the
appropriate conserved energy quantity for the ensemble of choice.

Classes:
   Ensemble: Base ensemble class with generic methods and attributes.
   NVEEnsemble: Deals with constant energy dynamics.
   NVTEnsemble: Deals with constant temperature dynamics.
   NPTEnsemble: Deals with constant pressure dynamics.
   ReplayEnsemble: Takes a trajectory, and simply sets the atom positions to
      match it, rather than doing dynamics. In this way new properties can
      be calculated on an old simulation, without having to rerun it from
      scratch.
"""

__all__ = ['Ensemble', 'NVEEnsemble', 'NVTEnsemble', 'NPTEnsemble', 'NSTEnsemble','ReplayEnsemble']

import numpy as np
import time
from copy import deepcopy

from ipi.utils.depend import *
from ipi.utils import units
from ipi.utils.softexit import softexit
from ipi.utils.io.io_xyz import read_xyz
from ipi.utils.io.io_pdb import read_pdb
from ipi.utils.io.io_xml import xml_parse_file
from ipi.utils.units import Constants, unit_to_internal
from ipi.inputs.thermostats import InputThermo
from ipi.inputs.barostats import InputBaro
from ipi.engine.thermostats import *
from ipi.engine.barostats import *


class Ensemble(dobject):
   """Base ensemble class.

   Gives the standard methods and attributes needed in all the
   ensemble classes.

   Attributes:
      beads: A beads object giving the atoms positions.
      cell: A cell object giving the system box.
      forces: A forces object giving the virial and the forces acting on
         each bead.
      prng: A random number generator object.
      nm: An object which does the normal modes transformation.
      fixcom: A boolean which decides whether the centre of mass
         motion will be constrained or not.

   Depend objects:
      econs: The conserved energy quantity appropriate to the given
         ensemble. Depends on the various energy terms which make it up,
         which are different depending on the ensemble.
      temp: The system temperature.
      dt: The timestep for the algorithms.
      ntemp: The simulation temperature. Will be nbeads times higher than
         the system temperature as PIMD calculations are done at this
         effective classical temperature.
   """

   def __init__(self, dt, temp, fixcom=False, eens=0.0):
      """Initialises Ensemble.

      Args:
         dt: The timestep of the simulation algorithms.
         temp: The temperature.
         fixcom: An optional boolean which decides whether the centre of mass
            motion will be constrained or not. Defaults to False.
      """

      dset(self, "econs", depend_value(name='econs', func=self.get_econs))
      dset(self, "temp",  depend_value(name='temp',  value=temp))
      dset(self, "dt",    depend_value(name='dt',    value=dt))
      dset(self, "eens", depend_value(name='eens', value=eens))
      self.fixcom = fixcom


   def bind(self, beads, nm, cell, bforce, prng):
      """Binds beads, cell, bforce and prng to the ensemble.

      This takes a beads object, a cell object, a forcefield object and a
      random number generator object and makes them members of the ensemble.
      It also then creates the objects that will hold the data needed in the
      ensemble algorithms and the dependency network. Note that the conserved
      quantity is defined in the init, but as each ensemble has a different
      conserved quantity the dependencies are defined in bind.

      Args:
         beads: The beads object from whcih the bead positions are taken.
         nm: A normal modes object used to do the normal modes transformation.
         cell: The cell object from which the system box is taken.
         bforce: The forcefield object from which the force and virial are
            taken.
         prng: The random number generator object which controls random number
            generation.
      """

      # store local references to the different bits of the simulation
      self.beads = beads
      self.cell = cell
      self.forces = bforce
      self.prng = prng
      self.nm = nm

      # n times the temperature
      dset(self,"ntemp", depend_value(name='ntemp',func=self.get_ntemp,
         dependencies=[dget(self,"temp")]))

      # dependencies of the conserved quantity

      dget(self,"econs").add_dependency(dget(self.beads, "kin"))
      dget(self,"econs").add_dependency(dget(self.forces, "pot"))
      dget(self,"econs").add_dependency(dget(self.beads, "vpath"))
      dget(self,"econs").add_dependency(dget(self, "eens"))


   def get_ntemp(self):
      """Returns the PI simulation temperature (P times the physical T)."""

      return self.temp*self.beads.nbeads


   def pstep(self):
      """Dummy momenta propagator which does nothing."""

      pass

   def qcstep(self):
      """Dummy centroid position propagator which does nothing."""

      pass

   def step(self, step=None):
      """Dummy simulation time step which does nothing."""

      pass

   def get_econs(self):
      """Calculates the conserved energy quantity for constant energy
      ensembles.
      """
<<<<<<< HEAD
      
=======

      # computes in two steps as bias depends on pot in WTE simulations
>>>>>>> 1441d696
      eham = self.beads.vpath*self.nm.omegan2 + self.nm.kin + self.forces.pot
      return eham + self.eens
      


class NVEEnsemble(Ensemble):
   """Ensemble object for constant energy simulations.

   Has the relevant conserved quantity and normal mode propagator for the
   constant energy ensemble. Note that a temperature of some kind must be
   defined so that the spring potential can be calculated.

   Attributes:
      ptime: The time taken in updating the velocities.
      qtime: The time taken in updating the positions.
      ttime: The time taken in applying the thermostat steps.

   Depend objects:
      econs: Conserved energy quantity. Depends on the bead kinetic and
         potential energy, and the spring potential energy.
   """

   def __init__(self, dt, temp, fixcom=False, eens=0.0):
      """Initialises NVEEnsemble.

      Args:
         dt: The simulation timestep.
         temp: The system temperature.
         fixcom: An optional boolean which decides whether the centre of mass
            motion will be constrained or not. Defaults to False.
      """

      super(NVEEnsemble,self).__init__(dt=dt,temp=temp, fixcom=fixcom, eens=eens)

   def rmcom(self):
      """This removes the centre of mass contribution to the kinetic energy.

      Calculates the centre of mass momenta, then removes the mass weighted
      contribution from each atom. If the ensemble defines a thermostat, then
      the contribution to the conserved quantity due to this subtraction is
      added to the thermostat heat energy, as it is assumed that the centre of
      mass motion is due to the thermostat.

      If there is a choice of thermostats, the thermostat
      connected to the centroid is chosen.
      """

      if (self.fixcom):
         pcom = np.zeros(3,float);

         na3 = self.beads.natoms*3
         nb = self.beads.nbeads
         p = depstrip(self.beads.p)
         m = depstrip(self.beads.m3)[:,0:na3:3]
         M = self.beads[0].M

         for i in range(3):
            pcom[i] = p[:,i:na3:3].sum()

         self.eens += np.dot(pcom,pcom)/(2.0*M*nb)

         # subtracts COM _velocity_
         pcom *= 1.0/(nb*M)
         for i in range(3):
            self.beads.p[:,i:na3:3] -= m*pcom[i]

   def pstep(self):
      """Velocity Verlet momenta propagator."""

      self.beads.p += depstrip(self.forces.f)*(self.dt*0.5)

   def qcstep(self):
      """Velocity Verlet centroid position propagator."""

      self.nm.qnm[0,:] += depstrip(self.nm.pnm)[0,:]/depstrip(self.beads.m3)[0]*self.dt

   def step(self, step=None):
      """Does one simulation time step."""

      self.ptime = -time.time()
      self.pstep()
      self.ptime += time.time()

      self.qtime = -time.time()
      self.qcstep()

      self.nm.free_qstep()
      self.qtime += time.time()

      self.ptime -= time.time()
      self.pstep()
      self.ptime += time.time()

      self.ttime = -time.time()
      self.rmcom()
      self.ttime += time.time()


class NVTEnsemble(NVEEnsemble):
   """Ensemble object for constant temperature simulations.

   Has the relevant conserved quantity and normal mode propagator for the
   constant temperature ensemble. Contains a thermostat object containing the
   algorithms to keep the temperature constant.

   Attributes:
      thermostat: A thermostat object to keep the temperature constant.

   Depend objects:
      econs: Conserved energy quantity. Depends on the bead kinetic and
         potential energy, the spring potential energy and the heat
         transferred to the thermostat.
   """

   def __init__(self, dt, temp, thermostat=None, fixcom=False, eens=0.0):
      """Initialises NVTEnsemble.

      Args:
         dt: The simulation timestep.
         temp: The system temperature.
         thermostat: A thermostat object to keep the temperature constant.
            Defaults to Thermostat()
         fixcom: An optional boolean which decides whether the centre of mass
            motion will be constrained or not. Defaults to False.
      """

      super(NVTEnsemble,self).__init__(dt=dt,temp=temp, fixcom=fixcom, eens=eens)

      if thermostat is None:
         self.thermostat = Thermostat()
      else:
         self.thermostat = thermostat

   def bind(self, beads, nm, cell, bforce, prng):
      """Binds beads, cell, bforce and prng to the ensemble.

      This takes a beads object, a cell object, a forcefield object and a
      random number generator object and makes them members of the ensemble.
      It also then creates the objects that will hold the data needed in the
      ensemble algorithms and the dependency network. Also note that the
      thermostat timestep and temperature are defined relative to the system
      temperature, and the the thermostat temperature is held at the
      higher simulation temperature, as is appropriate.

      Args:
         beads: The beads object from whcih the bead positions are taken.
         nm: A normal modes object used to do the normal modes transformation.
         cell: The cell object from which the system box is taken.
         bforce: The forcefield object from which the force and virial are
            taken.
         prng: The random number generator object which controls random number
            generation.
      """

      super(NVTEnsemble,self).bind(beads, nm, cell, bforce, prng)
      fixdof = None
      if self.fixcom:
         fixdof = 3

      # first makes sure that the thermostat has the correct temperature, then proceed with binding it.
      deppipe(self,"ntemp", self.thermostat,"temp")
      deppipe(self,"dt", self.thermostat, "dt")

      #depending on the kind, the thermostat might work in the normal mode or the bead representation.
      self.thermostat.bind(beads=self.beads, nm=self.nm,prng=prng,fixdof=fixdof )

      dget(self,"econs").add_dependency(dget(self.thermostat, "ethermo"))

   def step(self, step=None):
      """Does one simulation time step."""

      self.ttime = -time.time()
      self.thermostat.step()
      self.rmcom()
      self.ttime += time.time()

      self.ptime = -time.time()
      self.pstep()
      self.ptime += time.time()

      self.qtime = -time.time()
      self.qcstep()
      self.nm.free_qstep()
      self.qtime += time.time()

      self.ptime -= time.time()
      self.pstep()
      self.ptime += time.time()

      self.ttime -= time.time()
      self.thermostat.step()
      self.rmcom()
      self.ttime += time.time()

   def get_econs(self):
      """Calculates the conserved energy quantity for constant temperature
      ensemble.
      """

      return NVEEnsemble.get_econs(self) + self.thermostat.ethermo


class NPTEnsemble(NVTEnsemble):
   """Ensemble object for constant pressure simulations.

   Has the relevant conserved quantity and normal mode propagator for the
   constant pressure ensemble. Contains a thermostat object containing the
   algorithms to keep the temperature constant, and a barostat to keep the
   pressure constant.

   Attributes:
      barostat: A barostat object to keep the pressure constant.

   Depend objects:
      econs: Conserved energy quantity. Depends on the bead and cell kinetic
         and potential energy, the spring potential energy, the heat
         transferred to the beads and cell thermostat, the temperature and
         the cell volume.
      pext: External pressure.
   """

   def __init__(self, dt, temp, pext, thermostat=None, barostat=None, fixcom=False, eens=0.0):
      """Initialises NPTEnsemble.

      Args:
         dt: The simulation timestep.
         temp: The system temperature.
         pext: The external pressure.
         thermostat: A thermostat object to keep the temperature constant.
            Defaults to Thermostat().
         barostat: A barostat object to keep the pressure constant.
            Defaults to Barostat().
         fixcom: An optional boolean which decides whether the centre of mass
            motion will be constrained or not. Defaults to False.
      """

      super(NPTEnsemble,self).__init__(dt, temp, thermostat, fixcom=fixcom, eens=eens)
      if barostat == None:
         self.barostat = Barostat()
      else:
         self.barostat = barostat

      dset(self,"pext",depend_value(name='pext'))
      if not pext is None:
         self.pext = pext
      else: self.pext = 0.0

   def bind(self, beads, nm, cell, bforce, prng):
      """Binds beads, cell, bforce and prng to the ensemble.

      This takes a beads object, a cell object, a forcefield object and a
      random number generator object and makes them members of the ensemble.
      It also then creates the objects that will hold the data needed in the
      ensemble algorithms and the dependency network. Also note that the cell
      thermostat timesteps and temperatures are defined relative to the system
      temperature, and the the thermostat temperatures are held at the
      higher simulation temperature, as is appropriate.

      Args:
         beads: The beads object from whcih the bead positions are taken.
         nm: A normal modes object used to do the normal modes transformation.
         cell: The cell object from which the system box is taken.
         bforce: The forcefield object from which the force and virial are
            taken.
         prng: The random number generator object which controls random number
            generation.
      """


      fixdof = None
      if self.fixcom:
         fixdof = 3

      super(NPTEnsemble,self).bind(beads, nm, cell, bforce, prng)
      self.barostat.bind(beads, nm, cell, bforce, prng=prng, fixdof=fixdof)


      deppipe(self,"ntemp", self.barostat, "temp")
      deppipe(self,"dt", self.barostat, "dt")
      deppipe(self,"pext", self.barostat, "pext")
      dget(self,"econs").add_dependency(dget(self.barostat, "ebaro"))

   def get_econs(self):
      """Calculates the conserved energy quantity for the constant pressure
      ensemble.
      """

      return NVTEnsemble.get_econs(self) + self.barostat.ebaro

   def step(self, step=None):
      """NPT time step.

      Note that the barostat only propagates the centroid coordinates. If this
      approximation is made a centroid virial pressure and stress estimator can
      be defined, so this gives the best statistical convergence. This is
      allowed as the normal mode propagation is approximately unaffected
      by volume fluctuations as long as the system box is much larger than
      the radius of gyration of the ring polymers.
      """

      self.ttime = -time.time()
      self.thermostat.step()
      self.barostat.thermostat.step()
      self.rmcom()
      self.ttime += time.time()

      self.ptime = -time.time()
      self.barostat.pstep()
      self.ptime += time.time()

      self.qtime = -time.time()
      self.barostat.qcstep()
      self.nm.free_qstep()
      self.qtime += time.time()

      self.ptime -= time.time()
      self.barostat.pstep()
      self.ptime += time.time()

      self.ttime -= time.time()
      self.barostat.thermostat.step()
      self.thermostat.step()
      self.rmcom()
      self.ttime += time.time()


class NSTEnsemble(NVTEnsemble):
   """Ensemble object for constant pressure simulations.

      Has the relevant conserved quantity and normal mode propagator for the
      constant pressure ensemble. Contains a thermostat object containing the
      algorithms to keep the temperature constant, and a barostat to keep the
      pressure constant.

      Attributes:
      barostat: A barostat object to keep the pressure constant.

      Depend objects:
      econs: Conserved energy quantity. Depends on the bead and cell kinetic
      and potential energy, the spring potential energy, the heat
      transferred to the beads and cell thermostat, the temperature and
      the cell volume.
      pext: External pressure.
      """

   def __init__(self, dt, temp, stressext=None, thermostat=None, barostat=None, fixcom=False, eens=0.0):
      """Initialises NSTEnsemble.

         Args:
         dt: The simulation timestep.
         temp: The system temperature.
         stressext: The external stress.
         thermostat: A thermostat object to keep the temperature constant.
         Defaults to Thermostat().
         barostat: A barostat object to keep the pressure constant.
         Defaults to Barostat().
         fixcom: An optional boolean which decides whether the centre of mass
         motion will be constrained or not. Defaults to False.
         """

      super(NSTEnsemble,self).__init__(dt, temp, thermostat, fixcom=fixcom, eens=eens)
      if barostat == None:
         self.barostat = Barostat()
      else:
         self.barostat = barostat

      dset(self,"stressext",depend_array(name='stressext',value=np.zeros((3,3),float)))
      if not stressext is None:
         self.stressext = stressext
      else: self.stressext = 0.0


   def bind(self, beads, nm, cell, bforce, prng):
      """Binds beads, cell, bforce and prng to the ensemble.

         This takes a beads object, a cell object, a forcefield object and a
         random number generator object and makes them members of the ensemble.
         It also then creates the objects that will hold the data needed in the
         ensemble algorithms and the dependency network. Also note that the cell
         thermostat timesteps and temperatures are defined relative to the system
         temperature, and the the thermostat temperatures are held at the
         higher simulation temperature, as is appropriate.

         Args:
         beads: The beads object from whcih the bead positions are taken.
         nm: A normal modes object used to do the normal modes transformation.
         cell: The cell object from which the system box is taken.
         bforce: The forcefield object from which the force and virial are
         taken.
         prng: The random number generator object which controls random number
         generation.
         """


      fixdof = None
      if self.fixcom:
         fixdof = 3

      super(NSTEnsemble,self).bind(beads, nm, cell, bforce, prng)
      self.barostat.bind(beads, nm, cell, bforce, prng=prng, fixdof=fixdof)


      deppipe(self,"ntemp", self.barostat, "temp")
      deppipe(self,"dt", self.barostat, "dt")

      deppipe(self,"stressext", self.barostat, "stressext")
      dget(self,"econs").add_dependency(dget(self.barostat, "ebaro"))

   def get_econs(self):
      """Calculates the conserved energy quantity for the constant pressure
         ensemble.
         """

      return NVTEnsemble.get_econs(self) + self.barostat.ebaro

   def step(self, step=None):
      """NST time step (dummy for now).

         Note that the barostat only propagates the centroid coordinates. If this
         approximation is made a centroid virial pressure and stress estimator can
         be defined, so this gives the best statistical convergence. This is
         allowed as the normal mode propagation is approximately unaffected
         by volume fluctuations as long as the system box is much larger than
         the radius of gyration of the ring polymers.
         """

      self.ttime = -time.time()
      self.thermostat.step()
      self.barostat.thermostat.step()
      self.rmcom()
      self.ttime += time.time()

      self.ptime = -time.time()
      self.barostat.pstep()
      self.ptime += time.time()

      self.qtime = -time.time()
      self.barostat.qcstep()
      self.nm.free_qstep()
      self.qtime += time.time()

      self.ptime -= time.time()
      self.barostat.pstep()
      self.ptime += time.time()

      self.ttime -= time.time()
      self.barostat.thermostat.step()
      self.thermostat.step()
      self.rmcom()
      self.ttime += time.time()

class ReplayEnsemble(Ensemble):
   """Ensemble object that just loads snapshots from an external file in sequence.

   Has the relevant conserved quantity and normal mode propagator for the
   constant energy ensemble. Note that a temperature of some kind must be
   defined so that the spring potential can be calculated.

   Attributes:
      intraj: The input trajectory file.
      ptime: The time taken in updating the velocities.
      qtime: The time taken in updating the positions.
      ttime: The time taken in applying the thermostat steps.

   Depend objects:
      econs: Conserved energy quantity. Depends on the bead kinetic and
         potential energy, and the spring potential energy.
   """

   def __init__(self, dt, temp, fixcom=False, eens=0.0, intraj=None):
      """Initialises ReplayEnsemble.

      Args:
         dt: The simulation timestep.
         temp: The system temperature.
         fixcom: An optional boolean which decides whether the centre of mass
            motion will be constrained or not. Defaults to False.
         intraj: The input trajectory file.
      """

      super(ReplayEnsemble,self).__init__(dt=dt,temp=temp,fixcom=fixcom, eens=eens)
      if intraj == None:
         raise ValueError("Must provide an initialized InitFile object to read trajectory from")
      self.intraj = intraj
      if intraj.mode == "manual":
         raise ValueError("Replay can only read from PDB or XYZ files -- or a single frame from a CHK file")
      self.rfile = open(self.intraj.value,"r")
      self.rstep = 0

   def step(self, step=None):
      """Does one simulation time step."""

      self.ptime = self.ttime = 0
      self.qtime = -time.time()

      try:         
         self.rstep += 1
         if (self.intraj.mode == "xyz"):            
            for b in self.beads:
               myatoms = read_xyz(self.rfile)
               myatoms.q *= unit_to_internal("length",self.intraj.units,1.0)
               b.q[:] = myatoms.q
         elif (self.intraj.mode == "pdb"):
            for b in self.beads:
               myatoms, mycell = read_pdb(self.rfile)
               myatoms.q *= unit_to_internal("length",self.intraj.units,1.0)
               mycell.h  *= unit_to_internal("length",self.intraj.units,1.0)
               b.q[:] = myatoms.q
            self.cell.h[:] = mycell.h
         elif (self.intraj.mode == "chk" or self.intraj.mode == "checkpoint"):
            # reads configuration from a checkpoint file
            xmlchk = xml_parse_file(self.rfile) # Parses the file.

            from ipi.inputs.simulation import InputSimulation
            simchk = InputSimulation()
            simchk.parse(xmlchk.fields[0][1])
            mycell = simchk.cell.fetch()
            mybeads = simchk.beads.fetch()
            self.cell.h[:] = mycell.h
            self.beads.q[:] = mybeads.q
            softexit.trigger(" # Read single checkpoint")
      except EOFError:
         softexit.trigger(" # Finished reading re-run trajectory")
      if (step!=None and self.rstep<=step): self.step(step) 
      self.qtime += time.time()<|MERGE_RESOLUTION|>--- conflicted
+++ resolved
@@ -159,12 +159,6 @@
       """Calculates the conserved energy quantity for constant energy
       ensembles.
       """
-<<<<<<< HEAD
-      
-=======
-
-      # computes in two steps as bias depends on pot in WTE simulations
->>>>>>> 1441d696
       eham = self.beads.vpath*self.nm.omegan2 + self.nm.kin + self.forces.pot
       return eham + self.eens
       
