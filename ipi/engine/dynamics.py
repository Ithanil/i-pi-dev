--- conflicted
+++ resolved
@@ -156,16 +156,9 @@
       
       #!TODO THOROUGH CLEAN-UP AND CHECK      
       if self.enstype == "nvt" or self.enstype == "npt" or self.enstype == "nst":
-<<<<<<< HEAD
           if self.ensemble.temp<0: 
               raise ValueError("Negative or unspecified temperature for a constant-T integrator")
-      
-      
-=======
-            if self.ensemble.temp<0: 
-                raise ValueError("Negative or unspecified temperature for a constant-T integrator")
-
->>>>>>> dc87dee0
+
     def get_ntemp(self):
         """Returns the PI simulation temperature (P times the physical T)."""
 
