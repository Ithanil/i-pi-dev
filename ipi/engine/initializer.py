--- conflicted
+++ resolved
@@ -115,11 +115,8 @@
 
    rfile = open(filename, "r")
    ratoms = []
-<<<<<<< HEAD
-=======
    
    info("Initializing from file %s. Dimension: %s, units: %s, cell_units: %s" % (filename, dimension, units, cell_units), verbosity.low)
->>>>>>> 1b83dff5
    while True:
    #while loop, so that more than one configuration can be given
    #so multiple beads can be initialized at once.
