"""Contains the classes that are used to initialize data in the simulation.

These classes can either be used to restart a simulation with some different
data or used to start a calculation. Any data given in these classes will
overwrite data given elsewhere.
"""

# This file is part of i-PI.
# i-PI Copyright (C) 2014-2015 i-PI developers
# See the "licenses" directory for full license information.


import numpy as np

from ipi.engine.beads import Beads
from ipi.engine.cell import Cell
from ipi.engine.normalmodes import NormalModes
from ipi.engine.ensembles import Ensemble
from ipi.engine.motion import Motion
from ipi.utils.io import read_file
from ipi.utils.io.inputs.io_xml import xml_parse_file
from ipi.utils.depend import dobject
from ipi.utils.units import Constants, unit_to_internal
from ipi.utils.nmtransform import nm_rescale
from ipi.utils.messages import verbosity, warning, info


__all__ = ['Initializer', 'InitBase', 'InitIndexed']


class InitBase(dobject):
   """Base class for initializer objects.

   Reads data from a string or file.

   Attributes:
      value: A duck-typed stored value.
      mode: A string that determines how the value is to be interpreted.
      units: A string giving which unit the value is in.
   """

   def __init__(self, value="", mode="", units="", **others):
      """Initializes InitFile.

      Args:
         value: A string which specifies what value to initialize the
            simulation property to.
         mode: A string specifiying what style of initialization should be
            used to read the data.
         units: A string giving which unit the value is in.
      """

      self.value = value
      self.mode = mode
      self.units = units

      for (o, v) in others.items():
         self.__dict__[o] = v


class InitIndexed(InitBase):
   """Class to initialize objects which can be set for a particular bead.

   The same as init base, but can also optionally hold information about which
   atom or bead to initialize from.

   Attributes:
      index: Which atom to initialize the value of.
      bead: Which bead to initialize the value of.
   """

   def __init__(self, value="", mode="", units="", index=-1, bead=-1):
      """Initializes InitFile.

      Args:
         value: A string which specifies what value to initialize the
            simulation property to.
         mode: A string specifiying what style of initialization should be
            used to read the data.
         units: A string giving which unit the value is in.
         index: Which atom to initialize the value of.
         bead: Which bead to initialize the value of.
      """

      super(InitIndexed,self).__init__(value=value, mode=mode, units=units, index=index, bead=bead)


def init_file(mode, filename):
   """Reads a @mode file and returns the data contained in it.

   Args:
      mode: Type of file that should be read.
      filename: A string giving the name of the pdb file to be read from.

   Returns:
      A list of Atoms objects as read from each frame of the pdb file, and
      a Cell object as read from the final pdb frame.
   """

   rfile = open(filename, "r")
   ratoms = []
   while True:
   #while loop, so that more than one configuration can be given
   #so multiple beads can be initialized at once.
      try:
         ret = read_file(mode, rfile)
      except EOFError:
         break
      ratoms.append(ret["atoms"])
   return ratoms, ret["cell"]  # if multiple frames, the last cell is returned


def init_chk(filename):
   """Reads a checkpoint file and returns the data contained in it.

   Args:
      filename: A string giving the name of the checkpoint file to be read from.

   Returns:
      A Beads object, Cell object and Thermostat object as read from the
      checkpoint file.
   """

   # reads configuration from a checkpoint file
   rfile = open(filename, "r")
   xmlchk = xml_parse_file(rfile) # Parses the file.

   from ipi.inputs.simulation import InputSimulation
   simchk = InputSimulation()
   simchk.parse(xmlchk.fields[0][1])
   sim = simchk.fetch()
   if len(sim.syslist)>1:
      warning("Restart from checkpoint with "+str(len(sim.syslist))+" systems will fetch data from the first system.")
   rcell = sim.syslist[0].cell
   rbeads = sim.syslist[0].beads
   rthermo = sim.syslist[0].ensemble.thermostat

   return (rbeads, rcell, rthermo)


def init_beads(iif, nbeads):
   """Initializes a beads object from an appropriate initializer object.

   Args:
      iif: An Initializer object which has information on the bead positions.
      nbeads: The number of beads.

   Raises:
      ValueError: If called using an Initializer object with a 'manual' mode.
   """

   mode = iif.mode
   value = iif.value
   if mode == "chk":
      rbeads = init_chk(value)[0]
   elif mode == "manual":
      raise ValueError("Cannot initialize manually a whole beads object.")
   else:
      ret = init_file(mode, value)
      ratoms = ret[0]
      rbeads = Beads(ratoms[0].natoms,len(ratoms))
      for i in range(len(ratoms)):
         rbeads[i] = ratoms[i]

   return rbeads


def init_vector(iif, nbeads, momenta=False):
   """Initializes a vector from an appropriate initializer object.

   Args:
      iif: An Initializer object specifying the value of a vector.
      nbeads: The number of beads.
      momenta: If bead momenta rather than positions are being initialized
         from a checkpoint file, this is set to True.
   """

   mode = iif.mode
   value = iif.value
   if mode == "xyz" or mode == "pdb":
      rq = init_beads(iif, nbeads).q
   elif mode == "chk":
      if momenta: rq = init_beads(iif, nbeads).p
      else:       rq = init_beads(iif, nbeads).q
   elif mode == "manual":
      rq = value

   # determines the size of the input data
   if mode == "manual":
      if iif.bead >= 0: # if there is a bead specifier then we return a single bead slice
         nbeads = 1
      natoms = len(rq)/nbeads/3
      rq.shape = (nbeads,3*natoms)

   return rq


def set_vector(iif, dq, rq):
   """Initializes a vector from an another vector.

   If the first dimension is different, i.e. the two vectors correspond
   to a different number of beads, then the ring polymer contraction/expansion
   is used to rescale the original vector to the one used in the simulation,
   as described in the paper T. E. Markland and D. E. Manolopoulos, J. Chem.
   Phys. 129, 024105, (2008).

   Args:
      iif: An Initializer object specifying the value of a vector.
      dq: The vector to be initialized.
      rq: The vector to initialize from.
   """

   (nbeads, natoms) = rq.shape
   natoms /= 3
   (dbeads, datoms) = dq.shape
   datoms /= 3

   # Check that indices make sense
   if iif.index < 0 and natoms != datoms:
      raise ValueError("Initialization tries to mix up structures with different atom numbers.")
   if iif.index >= datoms:
      raise ValueError("Cannot initialize single atom as atom index %d is larger than the number of atoms" % iif.index)
   if iif.bead >= dbeads:
      raise ValueError("Cannot initialize single bead as bead index %d is larger than the number of beads" % iif.bead)

   if iif.bead < 0:   # we are initializing the path
      res = nm_rescale(nbeads,dbeads)  # path rescaler
      if nbeads != dbeads:
         info(" # Initialize is rescaling from %5d beads to %5d beads" % (nbeads, dbeads), verbosity.low)
      if iif.index < 0:
         dq[:] = res.b1tob2(rq)
      else: # we are initializing a specific atom
         dq[:,3*iif.index:3*(iif.index+1)] = res.b1tob2(rq)
   else:  # we are initializing a specific bead
      if iif.index < 0:
         dq[iif.bead] = rq
      else:
         dq[iif.bead,3*iif.index:3*(iif.index+1)] = rq


class Initializer(dobject):
   """Class that deals with the initialization of data.

   Holds functions that are required to initialize objects in the code.  Data
   can be initialized from a file, or according to a particular parameter. An
   example of the former would be initializing the configurations from a xyz
   file, an example of the latter would be initializing the velocities
   according to the physical temperature.

   This can either be used to initialize the atom positions and the cell data
   from a file, or to initialize them from a beads, atoms or cell object.

   Currently, we use a ring polymer contraction scheme to create a new beads
   object from one given in initialize if they have different numbers of beads,
   as described in the paper T. E. Markland and D. E. Manolopoulos, J. Chem.
   Phys. 129, 024105, (2008). If the new beads object has more beads than
   the beads object it was initialized from, we set the higher ring polymer
   normal modes to zero.

   Attributes:
      queue: A list of things to initialize. Each member of the list is a tuple
         of the form ('type', 'object'), where 'type' specifies what kind of
         initialization is being done, and 'object' gives the data to
         initialize it from.
   """

   def __init__(self, nbeads=0, queue=None):
      """Initializes Initializer.

      Arguments:
         nbeads: The number of beads that we need in the simulation. Not
            necessarily the same as the number of beads of the objects we are
            initializing the data from.
         queue: A list of things to initialize. Each member of the list is a
            tuple of the form ('type', 'object'), where 'type' specifies what
            kind of initialization is being done, and 'object' gives the data to
            initialize it from.
      """

      self.nbeads = nbeads

      if queue is None:
         self.queue = []
      else:
         self.queue = queue

   def init_stage1(self, simul):
      """Initializes the simulation -- first stage.

      Takes a simulation object, and uses all the data in the initialization
      queue to fill up the beads and cell data needed to run the simulation.

      Args:
         simul: A simulation object to be initialized.

      Raises:
         ValueError: Raised if there is a problem with the initialization,
            if something that should have been has not been, or if the objects
            that have been specified are not compatible with each other.
      """

      if simul.beads.nbeads == 0:
         fpos = fmom = fmass = flab = fcell = False   # we don't have an explicitly defined beads object yet
      else:
         fpos = fmom = fmass = flab = fcell = True

      for (k,v) in self.queue:
         info(" # Initializer (stage 1) parsing " + str(k) + " object.", verbosity.high)

         if k == "cell":
            if fcell :
               warning("Overwriting previous cell parameters", verbosity.medium)
            if v.mode == "manual":
                rh = v.value.reshape((3,3))
            elif v.mode == "chk":
               rh = init_chk(v.value)[1].h
            else:
               rh = init_file(v.mode,v.value)[1].h
            rh *= unit_to_internal("length",v.units,1.0)

            simul.cell.h = rh
            if simul.cell.V == 0.0:
               ValueError("Cell provided has zero volume")

            fcell = True
         elif k == "masses":
            if simul.beads.nbeads == 0:
               raise ValueError("Cannot initialize the masses before the size of the system is known")
            if fmass:
               warning("Overwriting previous atomic masses", verbosity.medium)
            if v.mode == "manual":
               rm = v.value
            else:
               rm = init_beads(v, self.nbeads).m
            rm *= unit_to_internal("mass",v.units,1.0)

            if v.bead < 0:   # we are initializing the path
               if (fmom and fmass):
                  warning("Rescaling momenta to make up for changed mass", verbosity.medium)
                  simul.beads.p /= simul.beads.sm3   # go to mass-scaled momenta, that are mass-invariant
               if v.index < 0:
                  simul.beads.m = rm
               else: # we are initializing a specific atom
                  simul.beads.m[v.index:v.index+1] = rm
               if (fmom and fmass):  # finishes correcting the momenta
                  simul.beads.p *= simul.beads.sm3  # back to normal momenta
            else:
               raise ValueError("Cannot change the mass of a single bead")
            fmass = True

         elif k == "labels":
            if simul.beads.nbeads == 0:
               raise ValueError("Cannot initialize the labels before the size of the system is known")
            if flab:
               warning("Overwriting previous atomic labels", verbosity.medium)
            if v.mode == "manual":
               rn = v.value
            else:
               rn = init_beads(v, self.nbeads).names

            if v.bead < 0:   # we are initializing the path
               if v.index < 0:
                  simul.beads.names = rn
               else: # we are initializing a specific atom
                  simul.beads.names[v.index:v.index+1] = rn
            else:
               raise ValueError("Cannot change the label of a single bead")
            flab = True

         elif k == "positions":
            if fpos:
               warning("Overwriting previous atomic positions", verbosity.medium)
            # read the atomic positions as a vector
            rq = init_vector(v, self.nbeads)
            rq *= unit_to_internal("length",v.units,1.0)
            nbeads, natoms = rq.shape
            natoms /= 3

            # check if we must initialize the simulation beads
            if simul.beads.nbeads == 0:
               if v.index >= 0:
                  raise ValueError("Cannot initialize single atoms before the size of the system is known")
               simul.beads.resize(natoms,self.nbeads)

            set_vector(v, simul.beads.q, rq)
            fpos = True

         elif (k == "velocities" or k == "momenta") and v.mode == "thermal" :   # intercept here thermal initialization, so we don't need to check further down
            if fmom:
               warning("Overwriting previous atomic momenta", verbosity.medium)
            if simul.beads.natoms == 0:
               raise ValueError("Cannot initialize momenta before the size of the system is known.")
            if not fmass:
               raise ValueError("Trying to resample velocities before having masses.")

            rtemp = v.value * unit_to_internal("temperature",v.units,1.0)
            if rtemp <= 0:
               warning("Using the simulation temperature to resample velocities", verbosity.low)
               rtemp = simul.ensemble.temp
            else:
               info(" # Resampling velocities at temperature %s %s" % (v.value, v.units), verbosity.low)

            # pull together a mock initialization to get NM masses right
            #without too much code duplication
            if v.bead >= 0:
               raise ValueError("Cannot thermalize a single bead")
            if v.index >= 0:
               rnatoms = 1
            else:
               rnatoms = simul.beads.natoms
            rbeads = Beads(rnatoms, simul.beads.nbeads)
            if v.index < 0:
               rbeads.m[:] = simul.beads.m
            else:
               rbeads.m[:] = simul.beads.m[v.index]
            rnm = NormalModes(mode=simul.nm.mode, transform_method=simul.nm.transform_method, freqs=simul.nm.nm_freqs)
            rens = Ensemble(temp=simul.ensemble.temp)
<<<<<<< HEAD
            rmv = Mover()
            rnm.bind(ensemble=rens, mover=rmv, beads=rbeads)
=======
            rmv = Motion()
            rnm.bind(rbeads,rens, rmv)
>>>>>>> 78155943
            # then we exploit the sync magic to do a complicated initialization
            # in the NM representation
            # with (possibly) shifted-frequencies NM
            rnm.pnm = simul.prng.gvec((rbeads.nbeads,3*rbeads.natoms))*np.sqrt(rnm.dynm3)*np.sqrt(rbeads.nbeads*rtemp*Constants.kb)

            if v.index < 0:
               simul.beads.p = rbeads.p
            else:
               simul.beads.p[:,3*v.index:3*(v.index+1)] = rbeads.p
            fmom = True

         elif k == "momenta":
            if fmom:
               warning("Overwriting previous atomic momenta", verbosity.medium)
            # read the atomic momenta as a vector
            rp = init_vector(v, self.nbeads, momenta=True)
            rp *= unit_to_internal("momentum", v.units, 1.0)
            nbeads, natoms = rp.shape
            natoms /= 3

            # checks if we must initialize the simulation beads
            if simul.beads.nbeads == 0:
               if v.index >= 0:
                  raise ValueError("Cannot initialize single atoms before the size of the system is known")
               simul.beads.resize(natoms,self.nbeads)

            rp *= np.sqrt(self.nbeads/nbeads)
            set_vector(v, simul.beads.p, rp)
            fmom = True

         elif k == "velocities":
            if fmom:
               warning("Overwriting previous atomic momenta", verbosity.medium)
            # read the atomic velocities as a vector
            rv = init_vector(v, self.nbeads)
            rv *= unit_to_internal("velocity", v.units, 1.0)
            nbeads, natoms = rv.shape
            natoms /= 3

            # checks if we must initialize the simulation beads
            if simul.beads.nbeads == 0 or not fmass:
               ValueError("Cannot initialize velocities before the masses of the atoms are known")
               simul.beads.resize(natoms,self.nbeads)

            warning("Initializing from velocities uses the previously defined masses -- not the masses inferred from the file -- to build momenta", verbosity.low)
            if v.index >= 0:
               rv *= simul.beads.m[v.index]
            else:
               for ev in rv:
                  ev *= simul.beads.m3[0]
            rv *= np.sqrt(self.nbeads/nbeads)
            set_vector(v, simul.beads.p, rv)
            fmom = True
         elif k == "gle": pass   # thermostats must be initialised in a second stage

      if simul.beads.natoms == 0:
         raise ValueError("Initializer could not initialize the atomic positions")
      if simul.cell.V == 0:
         raise ValueError("Initializer could not initialize the cell")
      for i in range(simul.beads.natoms):
         if simul.beads.m[i] <= 0:
            raise ValueError("Initializer could not initialize the masses")
         if simul.beads.names[i] == "":
            raise ValueError("Initializer could not initialize the atom labels")
      if not fmom:
         warning("Momenta not specified in initialize. Will start with zero velocity if they are not specified in beads.", verbosity.low)

   def init_stage2(self, simul):
      """Initializes the simulation -- second stage.

      Takes a simulation object which has been fully generated,
      and restarts additional information such as the thermostat internal state.

      Args:
         simul: A simulation object to be initialized.

      Raises:
         ValueError: Raised if there is a problem with the initialization,
            if something that should have been has not been, or if the objects
            that have been specified are not compatible with each other.
      """

      for (k,v) in self.queue:
         info(" # Initializer (stage 2) parsing " + str(k) + " object.", verbosity.high)

         if k == "gle":
            # read thermostat parameters from file
            if not ( hasattr(simul.ensemble, "thermostat") ):
               raise ValueError("Ensemble does not have a thermostat to initialize")
            if not ( hasattr(simul.ensemble.thermostat, "s") ):
               raise ValueError("There is nothing to initialize in non-GLE thermostats")
            ssimul = simul.ensemble.thermostat.s
            if v.mode == "manual":
               sinput = v.value.copy()
               if (sinput.size() != ssimul.size() ):
                  raise ValueError("Size mismatch in thermostat initialization data")
               sinput.shape = ssimul.shape
            elif v.mode == "chk":
               rthermo = init_chk(v.value)[2]
               if not hasattr(rthermo,"s"):
                  raise ValueError("Checkpoint file does not contain usable thermostat data")
               sinput = rthermo.s.copy()
               if sinput.shape != ssimul.shape :
                  raise ValueError("Shape mismatch in thermostat initialization data")

            # if all the preliminary checks are good, we can initialize the s's
            ssimul[:] = sinput<|MERGE_RESOLUTION|>--- conflicted
+++ resolved
@@ -415,13 +415,8 @@
                rbeads.m[:] = simul.beads.m[v.index]
             rnm = NormalModes(mode=simul.nm.mode, transform_method=simul.nm.transform_method, freqs=simul.nm.nm_freqs)
             rens = Ensemble(temp=simul.ensemble.temp)
-<<<<<<< HEAD
-            rmv = Mover()
-            rnm.bind(ensemble=rens, mover=rmv, beads=rbeads)
-=======
             rmv = Motion()
-            rnm.bind(rbeads,rens, rmv)
->>>>>>> 78155943
+            rnm.bind(rens, rmv, rbeads)
             # then we exploit the sync magic to do a complicated initialization
             # in the NM representation
             # with (possibly) shifted-frequencies NM
