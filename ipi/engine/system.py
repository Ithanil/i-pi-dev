--- conflicted
+++ resolved
@@ -54,11 +54,7 @@
       simul: The parent simulation object.
    """
 
-<<<<<<< HEAD
-   def __init__(self, init, beads, nm, cell, fcomponents, bcomponents=[], ensemble=None, mover=None, prefix=""):
-=======
    def __init__(self, init, beads, nm, cell, fcomponents, bcomponents=[], ensemble=None, motion=None, prefix=""):
->>>>>>> 49c17ff4
       """Initialises System class.
 
       Args:
@@ -67,11 +63,7 @@
          cell: A cell object giving the system box.
          fcomponents: A list of force components that are active for each
             replica of the system.
-<<<<<<< HEAD
-         bcomponents: A list of force components that are considered as bias, and act on each 
-=======
          bcomponents: A list of force components that are considered as bias, and act on each
->>>>>>> 49c17ff4
             replica of the system.
          ensemble: An ensemble object giving the objects necessary for
             producing the correct ensemble.
@@ -82,13 +74,9 @@
 
       info(" # Initializing system object ", verbosity.low )
       self.prefix = prefix
-      self.init = init      
+      self.init = init
       self.ensemble = ensemble
-<<<<<<< HEAD
-      self.mover = mover
-=======
       self.motion = motion
->>>>>>> 49c17ff4
       self.beads = beads
       self.cell = cell
       self.nm = nm
@@ -109,16 +97,7 @@
       self.simul = simul # keeps a handle to the parent simulation object
 
       # binds important computation engines
-<<<<<<< HEAD
-      self.forces.bind(self.beads, self.cell, self.fcomp, self.simul.fflist)
-      
-      self.bias.bind(self.beads, self.cell, self.bcomp, self.simul.fflist)
-      
-      self.nm.bind(self.ensemble, self.beads, self.forces)
-      deppipe(self.nm, "omegan2", self.forces, "omegan2")
-      self.ensemble.bind(self.beads, self.nm, self.cell, self.forces, self.bias, self.prng)
-      self.mover.bind(self.beads, self.nm, self.cell, self.forces, self.bias, self.prng)
-=======
+      self.nm.bind(self.beads, self.ensemble)
       self.nm.bind(self.beads, self.ensemble, self.motion)
       self.forces.bind(self.beads, self.cell, self.fcomp, self.simul.fflist)
 
@@ -126,7 +105,11 @@
 
       self.ensemble.bind(self.beads, self.nm, self.cell, self.forces, self.bias)
       self.motion.bind(self.ensemble, self.beads, self.nm, self.cell, self.forces, self.prng)
->>>>>>> 49c17ff4
+         
+      self.nm.bind(self.ensemble, self.beads, self.forces)
+      deppipe(self.nm, "omegan2", self.forces, "omegan2")
+      self.ensemble.bind(self.beads, self.nm, self.cell, self.forces, self.bias, self.prng)
+      self.mover.bind(self.beads, self.nm, self.cell, self.forces, self.bias, self.prng)
 
       self.init.init_stage2(self)
 
