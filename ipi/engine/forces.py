"""Contains the classes that evaluate forces on PI beads.

This contains both the class that gets the force acting on the beads,
and the class to compute individual components -- in case one wants to
use multiple force providers to get e.g. bonded and non-bonded interactions.
It is an extra layer between the dynamics (that only cares about TOTAL force)
and the driver (that only cares about a single bead).
"""

# This file is part of i-PI.
# i-PI Copyright (C) 2014-2015 i-PI developers
# See the "licenses" directory for full license information.


import time
import sys
import threading

import numpy as np

from ipi.utils.softexit import softexit
from ipi.utils.messages import verbosity, warning, info
from ipi.utils.depend import *
from ipi.utils.nmtransform import nm_rescale
from ipi.engine.beads import Beads


__all__ = ['Forces', 'ForceComponent']


fbuid = 0
class ForceBead(dobject):
   """Base force helper class.

   This is the object that computes forces for a single bead. This is the last
   layer before calling a forcefield object.

   Attributes:
      atoms: An Atoms object containing all the atom positions.
      cell: A Cell object containing the system box.
      ff: A forcefield object which can calculate the potential, virial
         and forces given an unit cell and atom positions of one replica
         of the system.
      uid: A unique id number identifying each of the different bead's
         forcefields.
      request: A dictionary containing information about the currently
         running job.
      _threadlock: Python handle used to lock the thread used to run the
         communication with the client code.
      _getallcount: An integer giving how many times the getall function has
         been called.

   Depend objects:
      ufvx: A list of the form [pot, f, vir]. These quantities are calculated
         all at one time by the driver, so are collected together. Each separate
         object is then taken from the list. Depends on the atom positions and
         the system box.
      extra: A string containing some formatted output returned by the client. Depends on ufvx.
      pot: A float giving the potential energy of the system. Depends on ufvx.
      f: An array containing all the components of the force. Depends on ufvx.
      fx: A slice of f containing only the x components of the forces.
      fy: A slice of f containing only the y components of the forces.
      fz: A slice of f containing only the z components of the forces.
      vir: An array containing the components of the virial tensor in upper
         triangular form, not divided by the volume. Depends on ufvx.
      request: a handle to the request that has been filed by the FF object
   """

   def __init__(self):
      """Initialises ForceBead."""

      # ufvx is a list [ u, f, vir, extra ]  which stores the results of the force calculation
      dset(self,"ufvx", depend_value(name="ufvx", func=self.get_all))
      self._threadlock = threading.Lock()
      self.request = None
      self._getallcount = 0

   def bind(self, atoms, cell, ff):
      """Binds atoms, cell and a forcefield template to the ForceBead object.

      Args:
         atoms: The Atoms object from which the atom positions are taken.
         cell: The Cell object from which the system box is taken.
         ff: A forcefield object which can calculate the potential, virial
            and forces given an unit cell and atom positions of one replica
            of the system.
      """

      global fbuid      #assign a unique identifier to each forcebead object
      self._threadlock.acquire()
      try:
         self.uid = fbuid
         fbuid+=1
      finally:
         self._threadlock.release()

      # stores a reference to the atoms and cell we are computing forces for
      self.atoms = atoms
      self.cell = cell
      self.ff = ff

      # ufv depends on the atomic positions and on the cell
      dget(self,"ufvx").add_dependency(dget(self.atoms,"q"))
      dget(self,"ufvx").add_dependency(dget(self.cell,"h"))

      # potential and virial are to be extracted very simply from ufv
      dset(self,"pot",
         depend_value(name="pot", func=self.get_pot,
            dependencies=[dget(self,"ufvx")]))

      dset(self,"vir",
         depend_array(name="vir", value=np.zeros((3,3),float),func=self.get_vir,
            dependencies=[dget(self,"ufvx")]))

      # NB: the force requires a bit more work, to define shortcuts to xyz
      # slices without calculating the force at this point.
      fbase = np.zeros(atoms.natoms*3, float)
      dset(self,"f",
         depend_array(name="f", value=fbase, func=self.get_f,
             dependencies=[dget(self,"ufvx")]))

      dset(self,"extra",
         depend_value(name="extra", func=self.get_extra,
            dependencies=[dget(self,"ufvx")]))

      dset(self,"fx", depend_array(name="fx", value=fbase[0:3*atoms.natoms:3]))
      dset(self,"fy", depend_array(name="fy", value=fbase[1:3*atoms.natoms:3]))
      dset(self,"fz", depend_array(name="fz", value=fbase[2:3*atoms.natoms:3]))
      depcopy(self,"f", self,"fx")
      depcopy(self,"f", self,"fy")
      depcopy(self,"f", self,"fz")

   def queue(self):
      """Sends the job to the interface queue directly.

      Allows the ForceBead object to ask for the ufvx list of each replica
      directly without going through the get_all function. This allows
      all the jobs to be sent at once, allowing them to be parallelized.
      """

      self._threadlock.acquire()
      try:
          if self.request is None and dget(self,"ufvx").tainted():
             self.request = self.ff.queue(self.atoms, self.cell, reqid=self.uid)
      finally:
         self._threadlock.release()

   def get_all(self):
      """Driver routine.

      When one of the force, potential or virial are called, this sends the
      atoms and cell to the client code, requesting that it calculates the
      potential, forces and virial tensor. This then waits until the
      driver is finished, and then returns the ufvx list.

      Returns:
         A list of the form [potential, force, virial, extra].
      """

      # because we thread over many systems and outputs, we might get called
      # more than once. keep track of how many times we are called so we
      # can make sure to wait until the last call has returned before we release
      self._threadlock.acquire()
      try:
         self._getallcount += 1
      finally:
         self._threadlock.release()

      # this is converting the distribution library requests into [ u, f, v ]  lists
      if self.request is None:
         self.request = self.queue()

      # sleeps until the request has been evaluated
      while self.request["status"] != "Done":
         if self.request["status"] == "Exit" or softexit.triggered:
            # now, this is tricky. we are stuck here and we cannot return meaningful results.
            # if we return, we may as well output wrong numbers, or mess up things.
            # so we can only call soft-exit and wait until that is done. then kill the thread
            # we are in.
            softexit.trigger(" @ FORCES : cannot return so will die off here")
            while softexit.exiting:
               time.sleep(self.ff.latencyt)
            sys.exit()
         time.sleep(self.ff.latency)

      # print diagnostics about the elapsed time
      info("# forcefield %s evaluated in %f (queue) and %f (dispatched) sec." % (self.ff.name, self.request["t_finished"]-self.request["t_queued"], self.request["t_finished"]-self.request["t_dispatched"]), verbosity.debug )
		   
      # data has been collected, so the request can be released and a slot
      # freed up for new calculations
      result = self.request["result"]

      # reduce the reservation count (and wait for all calls to return)
      self._threadlock.acquire()
      try:
        self._getallcount -= 1
      finally:
        self._threadlock.release()

      # releases just once, but wait for all requests to be complete
      if self._getallcount == 0:
        self.ff.release(self.request)
        self.request = None
      else:
        while self._getallcount > 0 :
           time.sleep(self.ff.latency)

      return result

   def get_pot(self):
      """Calls get_all routine of forcefield to update the potential.

      Returns:
         Potential energy.
      """

      return self.ufvx[0]

   def get_f(self):
      """Calls get_all routine of forcefield to update the force.

      Returns:
         An array containing all the components of the force.
      """

      return depstrip(self.ufvx[1])

   def get_vir(self):
      """Calls get_all routine of forcefield to update the virial.

      Returns:
         An array containing the virial in upper triangular form, not divided
         by the volume.
      """

      vir = depstrip(self.ufvx[2])
      vir[1,0] = 0.0
      vir[2,0:2] = 0.0
      return vir

   def get_extra(self):
      """Calls get_all routine of forcefield to update the extras string.

      Returns:
         A string containing all formatted additional output that the
         client might have produced.
      """

      return self.ufvx[3]


class ForceComponent(dobject):
   """Computes one component (e.g. bonded interactions) of the force.

   Deals with splitting the bead representation into
   separate replicas, and collecting the data from each replica.

   Attributes:
      natoms: An integer giving the number of atoms.
      nbeads: An integer giving the number of beads.
      name: The name of the forcefield.
      _forces: A list of the forcefield objects for all the replicas.
      weight: A float that will be used to weight the contribution of this
         forcefield to the total force.
      ffield: A model to be used to create the forcefield objects for all
         the replicas of the system.

   Depend objects:
      f: An array containing the components of the force. Depends on each
         replica's ufvx list.
      pots: A list containing the potential energy for each system replica.
         Depends on each replica's ufvx list.
      virs: A list containing the virial tensor for each system replica.
         Depends on each replica's ufvx list.
      pot: The sum of the potential energy of the replicas.
      vir: The sum of the virial tensor of the replicas.
      extras: Strings containing some formatted output returned by the client.
         Depends on each replica's ufvx list.
   """

   def __init__(self, ffield, nbeads=0, weight=1.0, name="", mts_weights=None, epsilon=-0.001 ):
      """Initializes ForceComponent

      Args:
         ffield: A model to be used to create the forcefield objects for all
            the replicas of the system.
         nbeads: The number of replicas.
         weight: A relative weight to be given to the values obtained with this
            forcefield. When the contribution of all the forcefields is
            combined to give a total force, the contribution of this forcefield
            will be weighted by this factor.
         name: The name of the forcefield.
         mts_weights: Weight of forcefield at each mts level.
      """

      self.ffield = ffield
      self.name = name
      self.nbeads = nbeads
      self.weight = weight
      if mts_weights is None:
          self.mts_weights = np.asarray([])
      else:
          self.mts_weights = np.asarray(mts_weights)
      self.epsilon = epsilon

   def bind(self, beads, cell, fflist):
      """Binds beads, cell and force to the forcefield.

      Takes the beads, cell objects and makes them members of the forcefield.
      Also takes the force object and copies it once for each replica of the
      system, then binds each replica to one of the copies so that the force
      calculation can be parallelized. Creates the objects that will
      hold the data that the driver returns and the dependency network.

      Args:
         beads: Beads object from which the bead positions are taken.
         cell: Cell object from which the system box is taken.
         fflist: A list of forcefield objects to use to calculate the potential,
            forces and virial for each replica.
      """

      # stores a copy of the number of atoms and of beads
      self.natoms = beads.natoms
      if (self.nbeads != beads.nbeads):
         raise ValueError("Binding together a Beads and a ForceBeads objects with different numbers of beads")

      # creates an array of force objects, which are bound to the beads
      #and the cell
      if not self.ffield in fflist:
         raise ValueError("Force component name '" + self.ffield + "' is not in the forcefields list")

      self.ff = fflist[self.ffield]

      self._forces = [];
      for b in range(self.nbeads):
         new_force = ForceBead()
         new_force.bind(beads[b], cell, self.ff)
         self._forces.append(new_force)

      # f is a big array which assembles the forces on individual beads
      dset(self,"f",
         depend_array(name="f",value=np.zeros((self.nbeads,3*self.natoms)),
            func=self.f_gather,
               dependencies=[dget(self._forces[b],"f") for b in range(self.nbeads)]))

      # collection of pots and virs from individual beads
      dset(self,"pots",
         depend_array(name="pots", value=np.zeros(self.nbeads,float),
            func=self.pot_gather,
               dependencies=[dget(self._forces[b],"pot") for b in range(self.nbeads)]))
      dset(self,"virs",
         depend_array(name="virs", value=np.zeros((self.nbeads,3,3),float),
            func=self.vir_gather,
               dependencies=[dget(self._forces[b],"vir") for b in range(self.nbeads)]))
      dset(self,"extras",
         depend_value(name="extras", value=np.zeros(self.nbeads,float),
            func=self.extra_gather,
               dependencies=[dget(self._forces[b],"extra") for b in range(self.nbeads)]))

      # total potential and total virial
      dset(self,"pot",
         depend_value(name="pot", func=(lambda: self.pots.sum()),
            dependencies=[dget(self,"pots")]))
      dset(self,"vir",
         depend_array(name="vir", func=self.get_vir, value=np.zeros((3,3)),
            dependencies=[dget(self,"virs")]))

   def queue(self):
      """Submits all the required force calculations to the interface."""

      # this should be called in functions which access u,v,f for ALL the beads,
      # before accessing them. it is basically pre-queueing so that the
      # distributed-computing magic can work
      for b in range(self.nbeads):
         self._forces[b].queue()

   def pot_gather(self):
      """Obtains the potential energy for each replica.

      Returns:
         A list of the potential energy of each replica of the system.
      """

      self.queue()
      return np.array([b.pot for b in self._forces], float)

   def extra_gather(self):
      """Obtains the potential energy for each replica.

      Returns:
         A list of the potential energy of each replica of the system.
      """

      self.queue()
      return [b.extra for b in self._forces]

   def vir_gather(self):
      """Obtains the virial for each replica.

      Returns:
         A list of the virial of each replica of the system.
      """

      self.queue()
      return np.array([b.vir for b in self._forces], float)

   def f_gather(self):
      """Obtains the force vector for each replica.

      Returns:
         An array with all the components of the force. Row i gives the force
         array for replica i of the system.
      """

      newf = np.zeros((self.nbeads,3*self.natoms),float)
      self.queue()
      for b in range(self.nbeads):
         newf[b] = depstrip(self._forces[b].f)

      return newf

   def get_vir(self):
      """Sums the virial of each replica.

      Not the actual system virial, as it has not been divided by either the
      number of beads or the cell volume.

      Returns:
          Virial sum.
      """

      vir = np.zeros((3,3))
      for v in depstrip(self.virs):
         vir += v
      return vir


class Forces(dobject):
   """Class that gathers all the forces together.

   Collects many forcefield instances and parallelizes getting the forces
   in a PIMD environment.

   Attributes:
      natoms: An integer giving the number of atoms.
      nbeads: An integer giving the number of beads.
      nforces: An integer giving the number of ForceBeads objects.
      mforces: A list of all the forcefield objects.
      mbeads: A list of all the beads objects. Some of these may be contracted
         ring polymers, with a smaller number of beads than of the simulation.
      mrpc: A list of the objects containing the functions required to
         contract the ring polymers of the different forcefields.

   Depend objects:
      f: An array containing the components of the force. Depends on each
         replica's ufvx list.
      pots: A list containing the potential energy for each system replica.
         Depends on each replica's ufvx list.
      virs: A list containing the virial tensor for each system replica.
         Depends on each replica's ufvx list.
      extras: A list containing the "extra" strings for each replica.
      pot: The sum of the potential energy of the replicas.
      vir: The sum of the virial tensor of the replicas.
   """

   def __init__(self):
      self.bound = False
      self.dforces = None
      self.dbeads = None
      self.dcell = None

   def bind(self, beads, cell, fcomponents, fflist):
      """Binds beads, cell and forces to the forcefield.


      Args:
         beads: Beads object from which the bead positions are taken.
         cell: Cell object from which the system box is taken.
         fcomponents: A list of different objects for each force type.
            For example, if ring polymer contraction is being used,
            then there may be separate forces for the long and short
            range part of the potential.
         fflist: A list of forcefield objects to use to calculate the potential,
            forces and virial for each force type. To clarify: fcomponents are the
            names and parameters of forcefields that are active for a certain
            system. fflist contains the overall list of force providers,
            and one typically has just one per force kind.
      """

      self.natoms = beads.natoms
      self.nbeads = beads.nbeads
      self.beads = beads
      self.cell = cell
      self.bound = True
      self.nforces = len(fcomponents)
      self.fcomp = fcomponents
      self.ff = fflist

      # fflist should be a dictionary of forcefield objects
      self.mforces = []
      self.mbeads = []
      self.mrpc = []

      # a "function factory" to generate functions to automatically update
      #contracted paths
      def make_rpc(rpc, beads):
         return lambda: rpc.b1tob2(depstrip(beads.q))

      # creates new force objects, possibly acting on contracted path
      #representations
      for fc in self.fcomp:

         # creates an automatically-updated contracted beads object
         newb = fc.nbeads
         # if the number of beads for this force component is unspecified,
         # assume full force evaluation
         if newb == 0: newb = beads.nbeads
         newforce = ForceComponent(ffield=fc.ffield, name=fc.name, nbeads=newb, weight=fc.weight, mts_weights=fc.mts_weights, epsilon=fc.epsilon)
         newbeads = Beads(beads.natoms, newb)
         newrpc = nm_rescale(beads.nbeads, newb)

         # the beads positions for this force components are obtained
         # automatically, when needed, as a contraction of the full beads
         dget(newbeads,"q")._func = make_rpc(newrpc, beads)
         for b in newbeads:
            # must update also indirect access to the beads coordinates
            dget(b,"q")._func = dget(newbeads,"q")._func

         # makes newbeads.q depend from beads.q
         dget(beads,"q").add_dependant(dget(newbeads,"q"))

         #now we create a new forcecomponent which is bound to newbeads!
         newforce.bind(newbeads, cell, fflist)

         #adds information we will later need to the appropriate lists.
         self.mbeads.append(newbeads)
         self.mforces.append(newforce)
         self.mrpc.append(newrpc)

      #now must expose an interface that gives overall forces
      dset(self,"f",
         depend_array(name="f",value=np.zeros((self.nbeads,3*self.natoms)),
            func=self.f_combine,
               dependencies=[dget(ff, "f") for ff in self.mforces] ) )

      # collection of pots and virs from individual ff objects
      dset(self,"pots",
         depend_array(name="pots", value=np.zeros(self.nbeads,float),
            func=self.pot_combine,
               dependencies=[dget(ff, "pots") for ff in self.mforces]) )

      # must take care of the virials!
      dset(self,"virs",
         depend_array(name="virs", value=np.zeros((self.nbeads,3,3),float),
            func=self.vir_combine,
               dependencies=[dget(ff, "virs") for ff in self.mforces]) )

      dset(self,"extras",
         depend_value(name="extras", value=np.zeros(self.nbeads,float),
            func=self.extra_combine,
               dependencies=[dget(ff, "extras") for ff in self.mforces]))

      # total potential and total virial
      dset(self,"pot",
         depend_value(name="pot", func=(lambda: self.pots.sum()),
            dependencies=[dget(self,"pots")]))

      dset(self,"vir",
         depend_array(name="vir", func=self.get_vir, value=np.zeros((3,3)),
            dependencies=[dget(self,"virs")]))
            
      # SC forces and potential  
      dset(self, "alpha", depend_value(name="alpha", value=0.0))
      
      # this will be piped from normalmodes
      dset(self, "omegan2", depend_value(name="omegan2", value=0))
            
      dset(self, "potssc", depend_array(name="potssc",value=np.zeros(self.nbeads,float),
            dependencies=[dget(self.beads, "m"), dget(self, "f"), dget(self,"pots"), dget(self,"alpha"),  dget(self,"omegan2")],
            func=self.get_potssc ) )
                                         
      dset(self, "fsc", depend_array(name="fsc",value=np.zeros((self.nbeads,3*self.natoms),float),
            dependencies=[dget(self.beads, "m"), dget(self, "f"), dget(self,"pots"), dget(self,"alpha"),  dget(self,"omegan2")],
            func=self.get_scforce ) )

      dset(self, "potsc", value=depend_value(name="potsc",
            dependencies=[dget(self,"potssc")],
            func=(lambda: self.potssc.sum()) ) )       
            

   def copy(self, beads=None, cell = None):
      """ Returns a copy of this force object that can be used to compute forces,
      e.g. for use in internal loops of geometry optimizers, or for property
      calculation.

      Args:
         beads: Optionally, bind this to a different beads object than the one
            this Forces is currently bound
         cell: Optionally, bind this to a different cell object

      Returns: The copy of the Forces object
      """

      if not self.bound: raise ValueError("Cannot copy a forces object that has not yet been bound.")
      nforce = Forces()
      nbeads = beads
      if nbeads is None: nbeads=self.beads
      ncell = cell
      if cell is None: ncell=self.cell
      nforce.bind(nbeads, ncell, self.fcomp, self.ff)
      return nforce


   def queue(self):
      """Submits all the required force calculations to the forcefields."""

      for ff in self.mforces:
         if ff.weight > 0: # do not compute forces which have zero weight 
            ff.queue()

   def get_vir(self):
      """Sums the virial of each forcefield.

      Not the actual system virial.

      Returns:
          Virial sum.
      """

      vir = np.zeros((3,3))
      for v in depstrip(self.virs):
         vir += v
      return vir

   def pots_component(self, index, weighted=True):   
      # fetches just one of the potential components
      if weighted:
         if self.mforces[index].weight > 0:
            return self.mforces[index].weight*self.mrpc[index].b2tob1(self.mforces[index].pots)
         else:
            return 0
      else:
         return self.mrpc[index].b2tob1(self.mforces[index].pots)
         
   def forces_component(self, index, weighted=True):
<<<<<<< HEAD
      # fetches just one of the potential components
=======
      # fetches just one of the force components
>>>>>>> ff5931f4
      if weighted:
         if self.mforces[index].weight > 0:
            return self.mforces[index].weight*self.mrpc[index].b2tob1(depstrip(self.mforces[index].f))
         else:
            return np.zeros((self.nbeads,self.natoms*3),float)
      else:
         return self.mrpc[index].b2tob1(depstrip(self.mforces[index].f))
         
   def forces_mts(self, level):
      """ Fetches ONLY the forces associated with a given MTS level."""

      fk = np.zeros((self.nbeads,3*self.natoms))
      for index in range(len(self.mforces)):
         if len(self.mforces[index].mts_weights) > level and self.mforces[index].mts_weights[level] != 0  and self.mforces[index].weight > 0:
              fk += self.mforces[index].weight*self.mforces[index].mts_weights[level]*self.mrpc[index].b2tob1(depstrip(self.mforces[index].f))
      return fk

   def nmtslevels(self):
      """ Returns the total number of mts levels."""
       
      big = 0
      for index in range(len(self.mforces)):
         big = max(big, self.mforces[index].lmts)
      return big + 1

   def f_combine(self):
      """Obtains the total force vector."""

      self.queue()
      rf = np.zeros((self.nbeads,3*self.natoms),float)
      for k in range(self.nforces):
         # "expand" to the total number of beads the forces from the
         #contracted one
         if self.mforces[k].weight > 0:
<<<<<<< HEAD
            rf += self.mforces[k].weight*self.mrpc[k].b2tob1(depstrip(self.mforces[k].f))
=======
            rf += self.mforces[k].weight*self.mforces[k].mts_weights.sum()*self.mrpc[k].b2tob1(depstrip(self.mforces[k].f))
>>>>>>> ff5931f4
      return rf

   def pot_combine(self):
      """Obtains the potential energy for each forcefield."""

      self.queue()
      rp = np.zeros(self.nbeads,float)
      for k in range(self.nforces):
         # "expand" to the total number of beads the potentials from the
         #contracted one
         if self.mforces[k].weight > 0:
<<<<<<< HEAD
            rp += self.mforces[k].weight*self.mrpc[k].b2tob1(self.mforces[k].pots)
=======
            rp += self.mforces[k].weight*self.mforces[k].mts_weights.sum()*self.mrpc[k].b2tob1(self.mforces[k].pots)
>>>>>>> ff5931f4
      return rp

   def extra_combine(self):
      """Obtains the potential energy for each forcefield."""

      self.queue()
      rp = [ "" for b in range(self.nbeads) ]
      for k in range(self.nforces):
         # "expand" to the total number of beads the potentials from the
         #contracted one
         for b in range(self.nbeads):
            rp[b] += self.mforces[k].extras[b]
      return rp

   def vir_combine(self):
      """Obtains the virial tensor for each forcefield."""

      self.queue()
      rp = np.zeros((self.nbeads,3,3),float)
      for k in range(self.nforces):
         if self.mforces[k].weight > 0:
            virs = depstrip(self.mforces[k].virs)
            # "expand" to the total number of beads the virials from the
            #contracted one, element by element
            for i in range(3):
               for j in range(3):
<<<<<<< HEAD
                  rp[:,i,j] += self.mforces[k].weight*self.mrpc[k].b2tob1(virs[:,i,j])
=======
                  rp[:,i,j] += self.mforces[k].weight*self.mforces[k].mts_weights.sum()*self.mrpc[k].b2tob1(virs[:,i,j])
>>>>>>> ff5931f4
      return rp
      
   def get_potssc(self):
      """ Obtains Suzuki-Chin contribution to the potential """
      if self.nbeads % 2 != 0:
         warning("ERROR: Suzuki-Chin factorization requires even number of beads!")
         exit()
       
      # this evaluates the square forces contribution to the SC potential (only the difference with the Trotter potential is returned)
      
      fbase = depstrip(self.f)
      potssc = np.zeros(self.nbeads)
      for k in range(self.nbeads):
         if k%2 == 0:
           potssc[k] = -self.pots[k]/3.0 + (self.alpha/self.omegan2/9.0)*np.dot(fbase[k],fbase[k]/self.beads.m3[k])
         else:
           potssc[k] = self.pots[k]/3.0 + ((1.0-self.alpha)/self.omegan2/9.0)*np.dot(fbase[k],fbase[k]/self.beads.m3[k])
      
      return potssc
      

   def get_scforce(self):
      """ Obtains Suzuki-Chin forces by finite differences """

      # This computes the difference between the Trotter and Suzuki-Chin Hamiltonian,
      # and the associated forces.

      # We need to compute FW and BW finite differences, so first we initialize an
      # auxiliary force evaluator

      if (self.dforces is None) :
         self.dbeads = self.beads.copy()
         self.dcell = self.cell.copy()
         self.dforces = self.copy(self.dbeads, self.dcell) 
      
      if self.nbeads % 2 != 0:
         warning("ERROR: Suzuki-Chin factorization requires even number of beads!")
         exit()
      
      # this should get the forces
      fbase = depstrip(self.f)
      fac = np.sqrt((fbase/self.beads.m3*fbase/self.beads.m3).sum()/(self.nbeads*self.natoms))
      delta = np.abs(self.mforces[-1].epsilon)/fac
      if self.alpha==0:
         # special case! half of the S-C forces are zero so we can compute forward-backward finite differences in one go!
         fsc = fbase*0.0
         for k in range(self.nbeads/2): # forward and backward go in the two halves of the q vector
            self.dbeads.q[k]=self.beads.q[2*k+1] + delta * fbase[2*k+1]/self.beads.m3[2*k+1]
            self.dbeads.q[self.nbeads/2+k]=self.beads.q[2*k+1] - delta * fbase[2*k+1]/self.beads.m3[2*k+1]
         fplusminus = depstrip(self.dforces.f).copy()
         if self.mforces[-1].epsilon < 0.0:  # use a centered difference schemei
             print "for alpha =0 centered difference with delta=", delta, self.mforces[-1].epsilon
             for k in range(self.nbeads/2): # only compute the elements that will not be set to zero when multiplying by alpha
                 fsc[2*k+1] = 2*(fplusminus[self.nbeads/2+k]-fplusminus[k])/(2.0*delta)
         else:
             for k in range(self.nbeads/2): # do forward differences only
                 fsc[2*k+1] = 2*(fplusminus[self.nbeads/2+k]-fbase[2*k+1])/delta
      else: 
         # standard, more expensive version (alpha=1 could also be accelerated but is not used in practice so laziness prevails)
         self.dbeads.q = self.beads.q + delta*fbase/self.beads.m3 # move forward
         fplus = depstrip(self.dforces.f).copy()
         self.dbeads.q = self.beads.q - delta*fbase/self.beads.m3 # move backwards
         fminus = depstrip(self.dforces.f).copy()
         fsc = 2*(fminus - fplus)/2.0/delta      
         
      for k in range(self.nbeads):
         if k%2 == 0:
           fsc[k] = -self.f[k]/3.0 + (self.alpha/self.omegan2/9.0)*fsc[k]
         else:
           fsc[k] = self.f[k]/3.0 + ((1-self.alpha)/self.omegan2/9.0)*fsc[k]
      
      return fsc
      
<|MERGE_RESOLUTION|>--- conflicted
+++ resolved
@@ -261,6 +261,8 @@
       name: The name of the forcefield.
       _forces: A list of the forcefield objects for all the replicas.
       weight: A float that will be used to weight the contribution of this
+         forcefield to the total force.
+      mts_weights: A float that will be used to weight the contribution of this
          forcefield to the total force.
       ffield: A model to be used to create the forcefield objects for all
          the replicas of the system.
@@ -610,6 +612,27 @@
       nforce.bind(nbeads, ncell, self.fcomp, self.ff)
       return nforce
 
+   def run(self):
+      """Makes the socket start looking for driver codes.
+
+      Tells the interface code to start the thread that looks for
+      connection from the driver codes in a loop. Until this point no
+      jobs can be queued.
+      """
+
+      for ff in self.mforces:
+         ff.run()
+
+   def stop(self):
+      """Makes the socket stop looking for driver codes.
+
+      Tells the interface code to stop the thread that looks for
+      connection from the driver codes in a loop. After this point no
+      jobs can be queued.
+      """
+
+      for ff in self.mforces:
+         ff.stop()
 
    def queue(self):
       """Submits all the required force calculations to the forcefields."""
@@ -643,11 +666,7 @@
          return self.mrpc[index].b2tob1(self.mforces[index].pots)
          
    def forces_component(self, index, weighted=True):
-<<<<<<< HEAD
-      # fetches just one of the potential components
-=======
       # fetches just one of the force components
->>>>>>> ff5931f4
       if weighted:
          if self.mforces[index].weight > 0:
             return self.mforces[index].weight*self.mrpc[index].b2tob1(depstrip(self.mforces[index].f))
@@ -682,11 +701,7 @@
          # "expand" to the total number of beads the forces from the
          #contracted one
          if self.mforces[k].weight > 0:
-<<<<<<< HEAD
-            rf += self.mforces[k].weight*self.mrpc[k].b2tob1(depstrip(self.mforces[k].f))
-=======
             rf += self.mforces[k].weight*self.mforces[k].mts_weights.sum()*self.mrpc[k].b2tob1(depstrip(self.mforces[k].f))
->>>>>>> ff5931f4
       return rf
 
    def pot_combine(self):
@@ -698,11 +713,7 @@
          # "expand" to the total number of beads the potentials from the
          #contracted one
          if self.mforces[k].weight > 0:
-<<<<<<< HEAD
-            rp += self.mforces[k].weight*self.mrpc[k].b2tob1(self.mforces[k].pots)
-=======
             rp += self.mforces[k].weight*self.mforces[k].mts_weights.sum()*self.mrpc[k].b2tob1(self.mforces[k].pots)
->>>>>>> ff5931f4
       return rp
 
    def extra_combine(self):
@@ -729,11 +740,7 @@
             #contracted one, element by element
             for i in range(3):
                for j in range(3):
-<<<<<<< HEAD
-                  rp[:,i,j] += self.mforces[k].weight*self.mrpc[k].b2tob1(virs[:,i,j])
-=======
                   rp[:,i,j] += self.mforces[k].weight*self.mforces[k].mts_weights.sum()*self.mrpc[k].b2tob1(virs[:,i,j])
->>>>>>> ff5931f4
       return rp
       
    def get_potssc(self):
