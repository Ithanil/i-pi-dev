--- conflicted
+++ resolved
@@ -146,20 +146,7 @@
          An integer labelling the status via bitwise or of the relevant members
          of Status.
       """
-<<<<<<< HEAD
-
-      if not self.busyonstatus:
-         try:
-            self.sendall(Message("status"))
-         except:
-            return Status.Disconnected
-
-      try:
-         readable, writable, errored = select.select([self], [], [], 0.0)
-      except:
-         return Status.Disconnected
-=======
-            
+
       if not self.waitstatus:
          try:
             readable, writable, errored = select.select([], [self], [])
@@ -168,7 +155,6 @@
                self.waitstatus = True
          except:
             return Status.Disconnected
->>>>>>> 521bef6f
 
       if not self in readable:
          self.busyonstatus = True
