--- conflicted
+++ resolved
@@ -732,9 +732,12 @@
 
 
 class dobject(object):
-<<<<<<< HEAD
-    """Class that allows to access the value of member depend objects directly, without
-       calling getter and setter functions explicitly."""
+    """Class that allows standard notation to be used for depend objects.
+
+    An extension of the standard library object that overloads __getattribute__
+    and __setattribute__, so that we can use the standard syntax for setting
+    and getting the depend object, i.e. foo = value, not foo.set(value).
+    """
 
     def __new__(cls,  *args, **kwds):
          """ Initialize the object using __new__, because we do not want
@@ -743,14 +746,6 @@
          obj = object.__new__(cls)
          obj.dd = ddirect(obj)
          return obj
-=======
-    """Class that allows standard notation to be used for depend objects.
-
-    An extension of the standard library object that overloads __getattribute__
-    and __setattribute__, so that we can use the standard syntax for setting
-    and getting the depend object, i.e. foo = value, not foo.set(value).
-    """
->>>>>>> 760e588a
 
     def __getattribute__(self, name):
         """Overrides standard __getattribute__().
