--- conflicted
+++ resolved
@@ -5,31 +5,8 @@
 # See the "licenses" directory for full license information.
 
 
-<<<<<<< HEAD
-This program is distributed in the hope that it will be useful,
-but WITHOUT ANY WARRANTY; without even the implied warranty of
-MERCHANTABILITY or FITNESS FOR A PARTICULAR PURPOSE. See the
-GNU General Public License for more details.
-
-You should have received a copy of the GNU General Public License
-along with this program. If not, see <http.//www.gnu.org/licenses/>.
-
-
-Classes:
-   Verbosity: Concise class to check the selected level of output
-
-Functions:
-   banner:    Prints the program welcome "screen"
-   info:      Prints some information to standard output, depending on the level of verbosity
-   warning:   Same as info, but with a "!W!" prefix and optionally printing a stack trace
-"""
-
-import traceback, sys
-=======
 import traceback
 import sys
-
->>>>>>> ef071422
 
 
 __all__ = ['Verbosity', 'verbosity', 'banner', 'info', 'warning']
@@ -132,11 +109,7 @@
 
 
 def info(text="", show=True):
-<<<<<<< HEAD
-   """Prints a warning message.
-=======
    """Prints a message.
->>>>>>> ef071422
 
    Args:
       text: The text of the information message.
