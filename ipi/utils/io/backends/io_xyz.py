"""Functions used to read input configurations and print trajectories
in the XYZ format.
"""

# This file is part of i-PI.
# i-PI Copyright (C) 2014-2015 i-PI developers
# See the "licenses" directory for full license information.


import sys
import re


import numpy as np

import ipi.utils.mathtools as mt
from ipi.utils.depend import depstrip
from ipi.utils.units import Elements


__all__ = ['print_xyz_path', 'print_xyz', 'read_xyz', 'iter_xyz']

deg2rad = np.pi/180.0

def print_xyz_path(beads, cell, filedesc=sys.stdout):
    """Prints all the bead configurations into a XYZ formatted file.

    Prints all the replicas for each time step separately, rather than all at
    once.

    Args:
        beads: A beads object giving the bead positions.
        cell: A cell object giving the system box.
        filedesc: An open writable file object. Defaults to standard output.
    """

    a, b, c, alpha, beta, gamma = mt.h2abc_deg(cell.h)

    fmt_header = "%d\n# bead: %d CELL(abcABC): %10.5f  %10.5f  %10.5f  %10.5f  %10.5f  %10.5f \n"
    natoms = beads.natoms
    nbeads = beads.nbeads
    for j in range(nbeads):
        filedesc.write(fmt_header % (natoms, j, a, b, c, alpha, beta, gamma))
        for i in range(natoms):
            qs = depstrip(beads.q)
            lab = depstrip(beads.names)
            filedesc.write("%8s %12.5e %12.5e %12.5e\n" % (lab[i], qs[j][3*i], qs[j][3*i+1], qs[j][3*i+2]))


def print_xyz(atoms, cell, filedesc=sys.stdout, title=""):
    """Prints an atomic configuration into an XYZ formatted file.

    Args:
        atoms: An atoms object giving the centroid positions.
        cell: A cell object giving the system box.
        filedesc: An open writable file object. Defaults to standard output.
        title: This gives a string to be appended to the comment line.
    """

    a, b, c, alpha, beta, gamma = mt.h2abc_deg(cell.h)

    natoms = atoms.natoms
    fmt_header = "%d\n# CELL(abcABC): %10.5f  %10.5f  %10.5f  %10.5f  %10.5f  %10.5f  %s\n"
    filedesc.write(fmt_header % (natoms, a, b, c, alpha, beta, gamma, title))
    # direct access to avoid unnecessary slow-down
    qs = depstrip(atoms.q)
    lab = depstrip(atoms.names)
    for i in range(natoms):
        filedesc.write("%8s %12.5e %12.5e %12.5e\n" % (lab[i], qs[3*i], qs[3*i+1], qs[3*i+2]))


# Cell type patterns
cell_re = [re.compile('CELL[\(\[\{]abcABC[\)\]\}]: ([-+0-9\.Ee ]*)\s*'),
           re.compile('CELL[\(\[\{]GENH[\)\]\}]: ([-+0-9\.?Ee ]*)\s*'),
           re.compile('CELL[\(\[\{]H[\)\]\}]: ([-+0-9\.?Ee ]*)\s*')]

def read_xyz(filedesc, **kwargs):
    """Reads an XYZ-style file with i-PI style comments and returns data in raw format for further units transformation
    and other post processing.

    Args:
        filedesc: An open readable file object from a xyz formatted file with i-PI header comments.

    Returns:
        i-Pi comment line, cell array, data (positions, forces, etc.), atoms names and masses
    """

    try:
        natoms = filedesc.next()
    except StopIteration:
        raise EOFError

    if natoms == '':              # Work with temporary files
        raise EOFError

    natoms = int(natoms)
<<<<<<< HEAD
    comment = filedesc.readline()
    reabc = re.compile('# CELL.abcABC.: ([-0-9.Ee+ ]*) ').search(comment)
    regenh = re.compile('# CELL.GENH.: ([-0-9.Ee+ ]*)').search(comment)
    reh = re.compile('# CELL.H.: ([-0-9.Ee+ ]*)').search(comment)
=======

    comment = filedesc.next()

    # Extracting cell
    cell = [key.search(comment) for key in cell_re]
>>>>>>> c4fcd271
    usegenh = False
    if cell[0] is not None:    # abcABC
        a, b, c  = [float(x) for x in cell[0].group(1).split()[:3]]
        alpha, beta, gamma = [float(x) * deg2rad
                              for x in cell[0].group(1).split()[3:6]]
        h = mt.abc2h(a, b, c, alpha, beta, gamma)
    elif cell[1] is not None:  # GENH
        h = np.array(cell[1].group(1).split()[:9], float)
        h.resize((3,3))
<<<<<<< HEAD
    elif regenh is not None:
        print regenh.group(1)
        print regenh.group(1).split(" ")

        genh = np.array(regenh.group(1).split(), float)
=======
    elif cell[2] is not None:  # H
        genh = np.array(cell[2].group(1).split()[:9], float)
>>>>>>> c4fcd271
        genh.resize((3,3))
        invgenh = np.linalg.inv(genh)
        # convert back & forth from abcABC representation to get an upper triangular h
        h = mt.abc2h(*mt.genh2abc(genh))
        usegenh = True
<<<<<<< HEAD
    else:
        # defaults to unit box
        h = mt.abc2h(1.0, 1.0, 1.0, np.pi/2, np.pi/2, np.pi/2)
    cell = Cell(h)
=======
    else:                     # defaults to unit box
        h = np.array([[-1.0, 0.0, 0.0],[0.0, -1.0, 0.0],[0.0, 0.0, -1.0]])
    cell = h
>>>>>>> c4fcd271

    qatoms = np.zeros(3*natoms)
    names = np.zeros(natoms,dtype='|S4')
    masses = np.zeros(natoms)
<<<<<<< HEAD
    iat = 0
    while (iat < natoms):
        body = filedesc.readline()
        if body.strip() == "":
            break
        body = body.split()
        name = body[0]
        names[iat]=name
        masses[iat]=Elements.mass(name)
        x = float(body[1])
        y = float(body[2])
        z = float(body[3])

=======

    # Extracting a time-frame information
    atom_counter = 0
    for iat, line in enumerate(filedesc):
        body = line.split()
        names[iat], masses[iat] = body[0], Elements.mass(body[0])
        x, y, z = float(body[1]), float(body[2]), float(body[3])

        # TODO: The following in matrices would use vectorial computaiton
>>>>>>> c4fcd271
        if usegenh:
            # must convert from the input cell parameters to the internal convention
            u = np.array([x,y,z])
            us = np.dot(u, invgenh)
            u = np.dot(h, us)
            x, y, z = u

<<<<<<< HEAD
        qatoms[3*iat]=x
        qatoms[3*iat+1]=y
        qatoms[3*iat+2]=z
        iat += 1
=======
        qatoms[3*iat], qatoms[3*iat+1], qatoms[3*iat+2] = x, y, z
        atom_counter +=1
        if atom_counter == natoms:
            break

>>>>>>> c4fcd271

    if natoms != len(names):
        raise ValueError("The number of atom records does not match the header of the xyz file.")

<<<<<<< HEAD
    atoms = Atoms(natoms)
    atoms.q[:] = qatoms
    atoms.names[:] = names
    atoms.m[:] = masses
=======
    return comment, cell, qatoms, names, masses
>>>>>>> c4fcd271



def iter_xyz(filedesc):
    """Takes a xyz-style file and yields one Atoms object after another.

    Args:
        filedesc: An open readable file object from a xyz formatted file.

    Returns:
        Generator over the xyz trajectory, that yields
        Atoms objects with the appropriate atom labels, masses and positions.
    """

    try:
        while 1:
            yield read_xyz(filedesc)
    except EOFError:
        pass<|MERGE_RESOLUTION|>--- conflicted
+++ resolved
@@ -9,7 +9,6 @@
 
 import sys
 import re
-
 
 import numpy as np
 
@@ -94,18 +93,11 @@
         raise EOFError
 
     natoms = int(natoms)
-<<<<<<< HEAD
-    comment = filedesc.readline()
-    reabc = re.compile('# CELL.abcABC.: ([-0-9.Ee+ ]*) ').search(comment)
-    regenh = re.compile('# CELL.GENH.: ([-0-9.Ee+ ]*)').search(comment)
-    reh = re.compile('# CELL.H.: ([-0-9.Ee+ ]*)').search(comment)
-=======
 
     comment = filedesc.next()
 
     # Extracting cell
     cell = [key.search(comment) for key in cell_re]
->>>>>>> c4fcd271
     usegenh = False
     if cell[0] is not None:    # abcABC
         a, b, c  = [float(x) for x in cell[0].group(1).split()[:3]]
@@ -115,50 +107,20 @@
     elif cell[1] is not None:  # GENH
         h = np.array(cell[1].group(1).split()[:9], float)
         h.resize((3,3))
-<<<<<<< HEAD
-    elif regenh is not None:
-        print regenh.group(1)
-        print regenh.group(1).split(" ")
-
-        genh = np.array(regenh.group(1).split(), float)
-=======
     elif cell[2] is not None:  # H
         genh = np.array(cell[2].group(1).split()[:9], float)
->>>>>>> c4fcd271
         genh.resize((3,3))
         invgenh = np.linalg.inv(genh)
         # convert back & forth from abcABC representation to get an upper triangular h
         h = mt.abc2h(*mt.genh2abc(genh))
         usegenh = True
-<<<<<<< HEAD
-    else:
-        # defaults to unit box
-        h = mt.abc2h(1.0, 1.0, 1.0, np.pi/2, np.pi/2, np.pi/2)
-    cell = Cell(h)
-=======
     else:                     # defaults to unit box
         h = np.array([[-1.0, 0.0, 0.0],[0.0, -1.0, 0.0],[0.0, 0.0, -1.0]])
     cell = h
->>>>>>> c4fcd271
 
     qatoms = np.zeros(3*natoms)
     names = np.zeros(natoms,dtype='|S4')
     masses = np.zeros(natoms)
-<<<<<<< HEAD
-    iat = 0
-    while (iat < natoms):
-        body = filedesc.readline()
-        if body.strip() == "":
-            break
-        body = body.split()
-        name = body[0]
-        names[iat]=name
-        masses[iat]=Elements.mass(name)
-        x = float(body[1])
-        y = float(body[2])
-        z = float(body[3])
-
-=======
 
     # Extracting a time-frame information
     atom_counter = 0
@@ -168,7 +130,6 @@
         x, y, z = float(body[1]), float(body[2]), float(body[3])
 
         # TODO: The following in matrices would use vectorial computaiton
->>>>>>> c4fcd271
         if usegenh:
             # must convert from the input cell parameters to the internal convention
             u = np.array([x,y,z])
@@ -176,30 +137,16 @@
             u = np.dot(h, us)
             x, y, z = u
 
-<<<<<<< HEAD
-        qatoms[3*iat]=x
-        qatoms[3*iat+1]=y
-        qatoms[3*iat+2]=z
-        iat += 1
-=======
         qatoms[3*iat], qatoms[3*iat+1], qatoms[3*iat+2] = x, y, z
         atom_counter +=1
         if atom_counter == natoms:
             break
 
->>>>>>> c4fcd271
 
     if natoms != len(names):
         raise ValueError("The number of atom records does not match the header of the xyz file.")
 
-<<<<<<< HEAD
-    atoms = Atoms(natoms)
-    atoms.q[:] = qatoms
-    atoms.names[:] = names
-    atoms.m[:] = masses
-=======
     return comment, cell, qatoms, names, masses
->>>>>>> c4fcd271
 
 
 
