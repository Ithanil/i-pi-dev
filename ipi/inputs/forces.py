"""Deals with creating all the forcefields needed for the simulation.

Copyright (C) 2013, Joshua More and Michele Ceriotti

This program is free software: you can redistribute it and/or modify
it under the terms of the GNU General Public License as published by
the Free Software Foundation, either version 3 of the License, or
(at your option) any later version.

This program is distributed in the hope that it will be useful,
but WITHOUT ANY WARRANTY; without even the implied warranty of
MERCHANTABILITY or FITNESS FOR A PARTICULAR PURPOSE. See the 
GNU General Public License for more details.

You should have received a copy of the GNU General Public License
along with this program. If not, see <http.//www.gnu.org/licenses/>.


Classes:
   InputForces: Deals with creating all the forcefield objects.
   InputForceComponent: Base class to deal with one particular 
      forcefield object.
"""

__all__ = ['InputForces', 'InputForceComponent']

from copy import copy
from ipi.engine.forces import *
from ipi.utils.inputvalue import *

class InputForceComponent(InputValue):
   """ForceComponent input class.

   Uses the forcefield object whose name is specified as the value of the 
   field (matching one of the forcefields defined in the simulation tag)
   to compute one component of the force acting on the ring polymer.
      

   Attributes:
      nbeads: The number of beads that the forcefield will be evaluated on.
      weight: A scaling factor for the contribution from this forcefield.
      name: The name of the forcefield.
   """

   attribs = { "nbeads" : ( InputAttribute, { "dtype"   : int,
                                         "default" : 0,
                                         "help"    : "If the forcefield is to be evaluated on a contracted ring polymer, this gives the number of beads that are used. If not specified, the forcefield will be evaluated on the full ring polymer." } ),
               "weight" : ( InputAttribute, { "dtype"   : float,
                                         "default" : 1.0,
                                         "help"    : "A scaling factor for this forcefield, to be applied before adding the force calculated by this forcefield to the total force." } ),
               "name" : ( InputAttribute, { "dtype" : str,
                                          "default" : "",
                                          "help" : "An optional name to refer to this force component." } )
            }

<<<<<<< HEAD
   default_help = "The class that deals with how each forcefield contributes to the overall potential, force and virial calculation."
=======
   default_help = "Base class that deals with the assigning of force calculation jobs and collecting the data."
>>>>>>> 3c41a044
   default_label = "FORCECOMPONENT"
   
   def __init__(self, help=None, dimension=None, units=None, default=None, dtype=None):
      """Initializes InputForceComponent.

      Just calls the parent initialization function with appropriate arguments.
      """

      super(InputForceComponent,self).__init__(dtype=str, dimension=dimension, default=default, help=help)
      
   def store(self, forceb):
      """Takes a ForceComponent instance and stores a minimal 
      representation of it.

      Args:
         forceb: A ForceComponent object.
      """

      super(InputForceComponent,self).store(forceb.ffield)
      self.nbeads.store(forceb.nbeads)
      self.weight.store(forceb.weight)
      self.name.store(forceb.name)

   def fetch(self):
      """Creates a ForceComponent object.

      Returns:
         A ForceComponent object.
      """

      val=super(InputForceComponent,self).fetch()      
      return ForceComponent(ffield=val, nbeads=self.nbeads.fetch(), weight=self.weight.fetch(), name=self.name.fetch())

   def check(self):
      """Checks for optional parameters."""

      super(InputForceComponent,self).check()
      if self.nbeads.fetch() < 0:
         raise ValueError("The forces must be evaluated over a positive number of beads.")


class InputForces(Input):
   """Deals with creating all the forcefield objects required in the
   simulation.

   Dynamic fields:
      socket: Socket object to create the server socket.
   """

   #At the moment only socket driver codes implemented, other types
   #could be used in principle
   dynamic = {  "force" : (InputForceComponent, { "help" : InputForceComponent.default_help } )
            }

   default_help = "Deals with creating all the necessary forcefield objects."
   default_label = "FORCES"

   def fetch(self):
      """Returns a list of the output objects included in this dynamic
      container.

      Returns:
         A list of tuples, with each tuple being of the form ('type', 'object'),
         where 'type' is the type of forcefield, and 'object' is a
      """

      super(InputForces, self).fetch()   
      flist = [ f.fetch() for (n, f) in self.extra ]      
      return flist

   def store(self, flist):
      """Stores a list of the output objects, creating a sequence of
      dynamic containers.

      Args:
         flist: A list of tuples, with each tuple being of the form
         ('type', 'object') where 'type' is the type of forcefield
         and 'object' is a forcefield object of that type.
      """

      super(InputForces, self).store()
      self.extra = []

      for el in flist:
         iff = InputForceComponent()
         iff.store(el)
         self.extra.append(("force", iff))<|MERGE_RESOLUTION|>--- conflicted
+++ resolved
@@ -53,11 +53,7 @@
                                           "help" : "An optional name to refer to this force component." } )
             }
 
-<<<<<<< HEAD
    default_help = "The class that deals with how each forcefield contributes to the overall potential, force and virial calculation."
-=======
-   default_help = "Base class that deals with the assigning of force calculation jobs and collecting the data."
->>>>>>> 3c41a044
    default_label = "FORCECOMPONENT"
    
    def __init__(self, help=None, dimension=None, units=None, default=None, dtype=None):
