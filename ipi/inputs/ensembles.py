"""Creates objects that deal with the different ensembles."""

# This file is part of i-PI.
# i-PI Copyright (C) 2014-2015 i-PI developers
# See the "licenses" directory for full license information.


import numpy as np

from ipi.engine.ensembles import *
from ipi.utils.inputvalue import *
from ipi.utils.units import *


__all__ = ['InputEnsemble']


class InputEnsemble(Input):
   """Ensemble input class.

   Handles generating the appropriate ensemble class from the xml input file,
   and generating the xml checkpoint tags and data from an instance of the
   object.

   Attributes:
      mode: An optional string giving the mode of ensemble to be simulated.
         Defaults to 'unknown'.

   Fields:
      thermostat: The thermostat to be used for constant temperature dynamics.
      barostat: The barostat to be used for constant pressure or stress
         dynamics.
      timestep: An optional float giving the size of the timestep in atomic
         units. Defaults to 1.0.
      temperature: An optional float giving the temperature in Kelvin. Defaults
         to 1.0.
      pressure: An optional float giving the external pressure in atomic units.
         Defaults to 1.0.
      fixcom: An optional boolean which decides whether the centre of mass
         motion will be constrained or not. Defaults to False.
   """

<<<<<<< HEAD
   attribs={"mode"  : (InputAttribute, {"dtype"   : str,
                                    "help"    : "The ensemble that will be sampled during the simulation. 'replay' means that a simulation is restarted from a previous simulation.",
                                    "options" : ['nve', 'nvt', 'npt', 'nst', 'dummy','mts']}) }
   fields={"thermostat" : (InputThermo, {"default"   : input_default(factory=ipi.engine.thermostats.Thermostat),
                                         "help"      : "The thermostat for the atoms, keeps the atom velocity distribution at the correct temperature."} ),
           "barostat" : (InputBaro, {"default"       : input_default(factory=ipi.engine.barostats.Barostat),
                                     "help"          : InputBaro.default_help}),
           "timestep": (InputValue, {"dtype"         : float,
                                     "default"       : 1.0,
                                     "help"          : "The time step.",
                                     "dimension"     : "time"}),
=======
   fields={
>>>>>>> 49c17ff4
           "temperature" : (InputValue, {"dtype"     : float,
                                         "default"   : -1.0,
                                         "help"      : "The temperature of the system.",
                                         "dimension" : "temperature"}),
           "pressure" : (InputValue, {"dtype"        : float,
                                      "default"      : -1.0,
                                      "help"         : "The external pressure.",
                                      "dimension"    : "pressure"}),
           "stress" : (InputArray, {"dtype"        : float,
                                    "default"      : -np.identity(3,float),
                                    "help"         : "The external stress.",
                                    "dimension"    : "pressure"}),
           "eens" : (InputValue, {"dtype"     : float,
                                         "default"   : 0.0,
                                         "help"      : "The ensemble contribution to the conserved quantity.",
<<<<<<< HEAD
                                         "dimension" : "energy"}),
           "fixcom": (InputValue, {"dtype"           : bool,
                                   "default"         : True,
                                   "help"            : "This describes whether the centre of mass of the particles is fixed."}),
           "fixatoms" : (InputArray, {"dtype"        : int,
                                    "default"      : np.zeros(0,int),
                                    "help"         : "Indices of the atmoms that should be held fixed."}),
           "nmts" : (InputArray, {"dtype" : int,
                                            "default" : np.zeros(0,int),
                                            "help"    : "Number of iterations for each MTS level (including the outer loop, that should in most cases have just one iteration)."})
          }
=======
                                         "dimension" : "energy"})           
         }
>>>>>>> 49c17ff4
   dynamic = {  }

   default_help = "Holds all the information that is ensemble specific, such as the temperature and the external pressure."
   default_label = "ENSEMBLE"

   def store(self, ens):
      """Takes an ensemble instance and stores a minimal representation of it.

      Args:
         ens: An ensemble object.
      """

      super(InputEnsemble,self).store(ens)
<<<<<<< HEAD
      if type(ens) is NVEEnsemble:
         self.mode.store("nve")
         tens = 1
      elif type(ens) is NVTEnsemble:
         self.mode.store("nvt")
         tens = 2
      elif type(ens) is NPTEnsemble:
         self.mode.store("npt")
         tens = 3
      elif type(ens) is NSTEnsemble:
         self.mode.store("nst")
         tens = 4
      elif type(ens) is Ensemble:
          self.mode.store("dummy")
          tens = -1
#venkat.hack
#added minimal representation for mts ensemble.
      elif type(ens) is MTSEnsemble:
          self.mode.store("mts")
          tens = 5
#venkat.hack
      self.timestep.store(ens.dt)
      self.temperature.store(ens.temp)

#venkat.hack
      if tens > 1 and tens <6:
#      if tens > 1 and tens <5:
#venkat.hack
         self.thermostat.store(ens.thermostat)
         self.fixcom.store(ens.fixcom)
         self.fixatoms.store(ens.fixatoms)
         self.eens.store(ens.eens)
      if tens == 3:
         self.barostat.store(ens.barostat)
         self.pressure.store(ens.pext)
      if tens == 4:
         self.barostat.store(ens.barostat)
         self.stress.store(ens.stressext)
      if tens == 5:
         self.nmts.store(ens.nmts) 
=======
      self.temperature.store(ens.temp)
      self.pressure.store(ens.pext)
      self.stress.store(ens.stressext)
      self.eens.store(ens.eens)
>>>>>>> 49c17ff4

   def fetch(self):
      """Creates an ensemble object.

      Returns:
         An ensemble object of the appropriate mode and with the appropriate
         objects given the attributes of the InputEnsemble object.
      """

      super(InputEnsemble,self).fetch()

<<<<<<< HEAD
      if self.mode.fetch() == "nve" :
         ens = NVEEnsemble(dt=self.timestep.fetch(),
            temp=self.temperature.fetch(), fixcom=self.fixcom.fetch(), eens=self.eens.fetch(), fixatoms=self.fixatoms.fetch())
      elif self.mode.fetch() == "nvt" :
         ens = NVTEnsemble(dt=self.timestep.fetch(),
            temp=self.temperature.fetch(), thermostat=self.thermostat.fetch(), fixcom=self.fixcom.fetch(), eens=self.eens.fetch(), fixatoms=self.fixatoms.fetch())
#venkat.hack
      elif self.mode.fetch() == "mts" :
         ens = MTSEnsemble(dt=self.timestep.fetch(),
            temp=self.temperature.fetch(), thermostat=self.thermostat.fetch(), fixcom=self.fixcom.fetch(), eens=self.eens.fetch(), fixatoms=self.fixatoms.fetch(),
            nmts=self.nmts.fetch())
#venkat.hack
      elif self.mode.fetch() == "npt" :
         ens = NPTEnsemble(dt=self.timestep.fetch(),
            temp=self.temperature.fetch(), thermostat=self.thermostat.fetch(), fixcom=self.fixcom.fetch(), eens=self.eens.fetch(), fixatoms=self.fixatoms.fetch(),
                  pext=self.pressure.fetch(), barostat=self.barostat.fetch() )
      elif self.mode.fetch() == "nst" :
         ens = NSTEnsemble(dt=self.timestep.fetch(),
                           temp=self.temperature.fetch(), thermostat=self.thermostat.fetch(), fixcom=self.fixcom.fetch(), eens=self.eens.fetch(), fixatoms=self.fixatoms.fetch(),
                           stressext=self.stress.fetch().reshape((3,3)), # casts into a 3x3 tensor
                           barostat=self.barostat.fetch() )
      elif self.mode.fetch() == "dummy": ens=Ensemble(dt=self.timestep.fetch(),  temp=self.temperature.fetch())
      else:
         raise ValueError("'" + self.mode.fetch() + "' is not a supported ensemble mode.")

      return ens

   def check(self):
      """Function that deals with optional arguments.

      Makes sure that if the ensemble requires a thermostat or barostat that
      they have been defined by the user and not given the default values.
      """

      super(InputEnsemble,self).check()
      if self.mode.fetch() == "nvt":
         if self.thermostat._explicit == False:
            raise ValueError("No thermostat tag supplied for NVT simulation")
      if self.mode.fetch() == "npt":
         if self.thermostat._explicit == False:
            raise ValueError("No thermostat tag supplied for NPT simulation")
         if self.barostat._explicit == False:
            raise ValueError("No barostat tag supplied for NPT simulation")
         if self.barostat.thermostat._explicit == False:
            raise ValueError("No thermostat tag supplied in barostat for NPT simulation")
      if self.mode.fetch() == "nst":
         if self.thermostat._explicit == False:
            raise ValueError("No thermostat tag supplied for NST simulation")
         if self.barostat._explicit == False:
            raise ValueError("No barostat tag supplied for NST simulation")
         if self.barostat.thermostat._explicit == False:
            raise ValueError("No thermostat tag supplied in barostat for NST simulation")
      if self.timestep.fetch() <= 0:
         raise ValueError("Non-positive timestep specified.")
      if self.temperature.fetch() <= 0:
            raise ValueError("Non-positive temperature specified.")

      if self.mode.fetch() == "npt":
         if not self.pressure._explicit:
            raise ValueError("Pressure should be supplied for constant pressure simulation")

      if self.mode.fetch() == "nst":
         if not self.stress._explicit:
            raise ValueError("Stress tensor should be supplied for NST simulation")

      if self.mode.fetch() == "npt" or self.mode.fetch() == "nvt":
         if not self.temperature._explicit:
            raise ValueError("Temperature should be supplied for constant temperature simulation")
=======
      ens=Ensemble(eens=self.eens.fetch(), temp=self.temperature.fetch(),
                 pext = self.pressure.fetch(), stressext = self.stress.fetch())
      
      return ens
>>>>>>> 49c17ff4
<|MERGE_RESOLUTION|>--- conflicted
+++ resolved
@@ -40,21 +40,7 @@
          motion will be constrained or not. Defaults to False.
    """
 
-<<<<<<< HEAD
-   attribs={"mode"  : (InputAttribute, {"dtype"   : str,
-                                    "help"    : "The ensemble that will be sampled during the simulation. 'replay' means that a simulation is restarted from a previous simulation.",
-                                    "options" : ['nve', 'nvt', 'npt', 'nst', 'dummy','mts']}) }
-   fields={"thermostat" : (InputThermo, {"default"   : input_default(factory=ipi.engine.thermostats.Thermostat),
-                                         "help"      : "The thermostat for the atoms, keeps the atom velocity distribution at the correct temperature."} ),
-           "barostat" : (InputBaro, {"default"       : input_default(factory=ipi.engine.barostats.Barostat),
-                                     "help"          : InputBaro.default_help}),
-           "timestep": (InputValue, {"dtype"         : float,
-                                     "default"       : 1.0,
-                                     "help"          : "The time step.",
-                                     "dimension"     : "time"}),
-=======
    fields={
->>>>>>> 49c17ff4
            "temperature" : (InputValue, {"dtype"     : float,
                                          "default"   : -1.0,
                                          "help"      : "The temperature of the system.",
@@ -70,22 +56,8 @@
            "eens" : (InputValue, {"dtype"     : float,
                                          "default"   : 0.0,
                                          "help"      : "The ensemble contribution to the conserved quantity.",
-<<<<<<< HEAD
-                                         "dimension" : "energy"}),
-           "fixcom": (InputValue, {"dtype"           : bool,
-                                   "default"         : True,
-                                   "help"            : "This describes whether the centre of mass of the particles is fixed."}),
-           "fixatoms" : (InputArray, {"dtype"        : int,
-                                    "default"      : np.zeros(0,int),
-                                    "help"         : "Indices of the atmoms that should be held fixed."}),
-           "nmts" : (InputArray, {"dtype" : int,
-                                            "default" : np.zeros(0,int),
-                                            "help"    : "Number of iterations for each MTS level (including the outer loop, that should in most cases have just one iteration)."})
-          }
-=======
                                          "dimension" : "energy"})           
          }
->>>>>>> 49c17ff4
    dynamic = {  }
 
    default_help = "Holds all the information that is ensemble specific, such as the temperature and the external pressure."
@@ -99,53 +71,10 @@
       """
 
       super(InputEnsemble,self).store(ens)
-<<<<<<< HEAD
-      if type(ens) is NVEEnsemble:
-         self.mode.store("nve")
-         tens = 1
-      elif type(ens) is NVTEnsemble:
-         self.mode.store("nvt")
-         tens = 2
-      elif type(ens) is NPTEnsemble:
-         self.mode.store("npt")
-         tens = 3
-      elif type(ens) is NSTEnsemble:
-         self.mode.store("nst")
-         tens = 4
-      elif type(ens) is Ensemble:
-          self.mode.store("dummy")
-          tens = -1
-#venkat.hack
-#added minimal representation for mts ensemble.
-      elif type(ens) is MTSEnsemble:
-          self.mode.store("mts")
-          tens = 5
-#venkat.hack
-      self.timestep.store(ens.dt)
-      self.temperature.store(ens.temp)
-
-#venkat.hack
-      if tens > 1 and tens <6:
-#      if tens > 1 and tens <5:
-#venkat.hack
-         self.thermostat.store(ens.thermostat)
-         self.fixcom.store(ens.fixcom)
-         self.fixatoms.store(ens.fixatoms)
-         self.eens.store(ens.eens)
-      if tens == 3:
-         self.barostat.store(ens.barostat)
-         self.pressure.store(ens.pext)
-      if tens == 4:
-         self.barostat.store(ens.barostat)
-         self.stress.store(ens.stressext)
-      if tens == 5:
-         self.nmts.store(ens.nmts) 
-=======
       self.temperature.store(ens.temp)
       self.pressure.store(ens.pext)
       self.stress.store(ens.stressext)
       self.eens.store(ens.eens)
->>>>>>> 49c17ff4
 
    def fetch(self):
       """Creates an ensemble object.
@@ -157,78 +86,7 @@
 
       super(InputEnsemble,self).fetch()
 
-<<<<<<< HEAD
-      if self.mode.fetch() == "nve" :
-         ens = NVEEnsemble(dt=self.timestep.fetch(),
-            temp=self.temperature.fetch(), fixcom=self.fixcom.fetch(), eens=self.eens.fetch(), fixatoms=self.fixatoms.fetch())
-      elif self.mode.fetch() == "nvt" :
-         ens = NVTEnsemble(dt=self.timestep.fetch(),
-            temp=self.temperature.fetch(), thermostat=self.thermostat.fetch(), fixcom=self.fixcom.fetch(), eens=self.eens.fetch(), fixatoms=self.fixatoms.fetch())
-#venkat.hack
-      elif self.mode.fetch() == "mts" :
-         ens = MTSEnsemble(dt=self.timestep.fetch(),
-            temp=self.temperature.fetch(), thermostat=self.thermostat.fetch(), fixcom=self.fixcom.fetch(), eens=self.eens.fetch(), fixatoms=self.fixatoms.fetch(),
-            nmts=self.nmts.fetch())
-#venkat.hack
-      elif self.mode.fetch() == "npt" :
-         ens = NPTEnsemble(dt=self.timestep.fetch(),
-            temp=self.temperature.fetch(), thermostat=self.thermostat.fetch(), fixcom=self.fixcom.fetch(), eens=self.eens.fetch(), fixatoms=self.fixatoms.fetch(),
-                  pext=self.pressure.fetch(), barostat=self.barostat.fetch() )
-      elif self.mode.fetch() == "nst" :
-         ens = NSTEnsemble(dt=self.timestep.fetch(),
-                           temp=self.temperature.fetch(), thermostat=self.thermostat.fetch(), fixcom=self.fixcom.fetch(), eens=self.eens.fetch(), fixatoms=self.fixatoms.fetch(),
-                           stressext=self.stress.fetch().reshape((3,3)), # casts into a 3x3 tensor
-                           barostat=self.barostat.fetch() )
-      elif self.mode.fetch() == "dummy": ens=Ensemble(dt=self.timestep.fetch(),  temp=self.temperature.fetch())
-      else:
-         raise ValueError("'" + self.mode.fetch() + "' is not a supported ensemble mode.")
-
-      return ens
-
-   def check(self):
-      """Function that deals with optional arguments.
-
-      Makes sure that if the ensemble requires a thermostat or barostat that
-      they have been defined by the user and not given the default values.
-      """
-
-      super(InputEnsemble,self).check()
-      if self.mode.fetch() == "nvt":
-         if self.thermostat._explicit == False:
-            raise ValueError("No thermostat tag supplied for NVT simulation")
-      if self.mode.fetch() == "npt":
-         if self.thermostat._explicit == False:
-            raise ValueError("No thermostat tag supplied for NPT simulation")
-         if self.barostat._explicit == False:
-            raise ValueError("No barostat tag supplied for NPT simulation")
-         if self.barostat.thermostat._explicit == False:
-            raise ValueError("No thermostat tag supplied in barostat for NPT simulation")
-      if self.mode.fetch() == "nst":
-         if self.thermostat._explicit == False:
-            raise ValueError("No thermostat tag supplied for NST simulation")
-         if self.barostat._explicit == False:
-            raise ValueError("No barostat tag supplied for NST simulation")
-         if self.barostat.thermostat._explicit == False:
-            raise ValueError("No thermostat tag supplied in barostat for NST simulation")
-      if self.timestep.fetch() <= 0:
-         raise ValueError("Non-positive timestep specified.")
-      if self.temperature.fetch() <= 0:
-            raise ValueError("Non-positive temperature specified.")
-
-      if self.mode.fetch() == "npt":
-         if not self.pressure._explicit:
-            raise ValueError("Pressure should be supplied for constant pressure simulation")
-
-      if self.mode.fetch() == "nst":
-         if not self.stress._explicit:
-            raise ValueError("Stress tensor should be supplied for NST simulation")
-
-      if self.mode.fetch() == "npt" or self.mode.fetch() == "nvt":
-         if not self.temperature._explicit:
-            raise ValueError("Temperature should be supplied for constant temperature simulation")
-=======
       ens=Ensemble(eens=self.eens.fetch(), temp=self.temperature.fetch(),
                  pext = self.pressure.fetch(), stressext = self.stress.fetch())
       
-      return ens
->>>>>>> 49c17ff4
+      return ens