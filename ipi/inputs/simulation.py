"""Deals with creating the simulation class.

Copyright (C) 2013, Joshua More and Michele Ceriotti

This program is free software: you can redistribute it and/or modify
it under the terms of the GNU General Public License as published by
the Free Software Foundation, either version 3 of the License, or
(at your option) any later version.

This program is distributed in the hope that it will be useful,
but WITHOUT ANY WARRANTY; without even the implied warranty of
MERCHANTABILITY or FITNESS FOR A PARTICULAR PURPOSE. See the
GNU General Public License for more details.

You should have received a copy of the GNU General Public License
along with this program. If not, see <http.//www.gnu.org/licenses/>.


Classes:
   InputSimulation: Deals with creating the Simulation object from a file, and
      writing the checkpoints.
"""

__all__ = ['InputSimulation']

import numpy as np
import os.path, sys, time

from ipi.utils.depend import *
from ipi.utils.inputvalue import *
from ipi.utils.units  import *
from ipi.utils.prng   import *
from ipi.utils.io     import *
from ipi.utils.io.io_xml import *
from ipi.utils.messages import verbosity
from ipi.engine.paratemp import ParaTemp
from ipi.inputs.prng import InputRandom
from ipi.inputs.system import InputSystem
import ipi.inputs.forcefields as iforcefields
import ipi.engine.forcefields as eforcefields
import ipi.inputs.outputs as ioutputs
from ipi.inputs.paratemp import InputParaTemp

class InputSimulation(Input):
   """Simulation input class.

   Handles generating the appropriate forcefield class from the xml input file,
   and generating the xml checkpoint tags and data from an instance of the
   object.

   Attributes:
      verbosity: A string saying how much should be output to standard output.
      mode: A string which determines what type of simulation will be run.

   Fields:
      output: A list of the required outputs.
      prng: A random number generator object.
      step: An integer giving the current simulation step. Defaults to 0.
      total_steps: The total number of steps. Defaults to 1000
      total_time:  The wall clock time limit. Defaults to 0 (no limit).
      paratemp:

   Dynamic fields:
      system:
      ffsocket: 
   """

   fields = {
             "prng" :    (InputRandom,   { "help"  : InputRandom.default_help,
                                         "default" : input_default(factory=Random)} ),
             "output" :  (ioutputs.InputOutputs, { "help"   : ioutputs.InputOutputs.default_help,
                                          "default": input_default(factory=ioutputs.InputOutputs.make_default)  }),
             "step" :       ( InputValue, { "dtype"    : int,
                                            "default"  : 0,
                                            "help"     : "The current simulation time step." }),
             "total_steps": ( InputValue, { "dtype"    : int,
                                            "default"  : 1000,
                                            "help"     : "The total number of steps that will be done. If 'step' is equal to or greater than 'total_steps', then the simulation will finish." }),
             "total_time" :       ( InputValue, { "dtype"    : float,
                                            "default"  : 0,
                                            "help"     : "The maximum wall clock time (in seconds)." }),
             "paratemp" : (InputParaTemp, {"default"   : input_default(factory=ParaTemp),
                                         "help"      : "Options for a parallel tempering simulation"})
            }

   attribs = { "verbosity" : (InputAttribute, { "dtype"   : str,
                                      "default" : "low",
                                      "options" : [ "quiet", "low", "medium", "high", "debug" ],
                                      "help"    : "The level of output on stdout."
                                         }),
               "mode"  : (InputAttribute, {"dtype"   : str,
                                    "default" : "md",
                                    "help"    : "What kind of simulation should be run.",
                                    "options" : ['md', 'paratemp']})
             }

   dynamic = {
             "system" :   (InputSystem,    { "help"  : InputSystem.default_help }),
             "ffsocket": (iforcefields.InputFFSocket, { "help": iforcefields.InputFFSocket.default_help} ),
             "fflj": (iforcefields.InputFFLennardJones, { "help": iforcefields.InputFFLennardJones.default_help} )
             }

   default_help = "This is the top level class that deals with the running of the simulation, including holding the simulation specific properties such as the time step and outputting the data."
   default_label = "SIMULATION"

   def store(self, simul):
      """Takes a simulation instance and stores a minimal representation of it.

      Args:
         simul: A simulation object.
      """

      super(InputSimulation,self).store()


      self.output.store(simul.outtemplate)
      self.prng.store(simul.prng)
      self.step.store(simul.step)
      self.total_steps.store(simul.tsteps)
      self.total_time.store(simul.ttime)
      self.paratemp.store(simul.paratemp)

      # this we pick from the messages class. kind of a "global" but it seems to
      # be the best way to pass around the (global) information on the level of output.
      if verbosity.debug:
         self.verbosity.store("debug")
      elif verbosity.high:
         self.verbosity.store("high")
      elif verbosity.medium:
         self.verbosity.store("medium")
      elif verbosity.low:
         self.verbosity.store("low")
      elif verbosity.quiet:
         self.verbosity.store("quiet")
      else:
         raise ValueError("Invalid verbosity level")

      self.mode.store(simul.mode)

      self.extra = []

      for fname in simul.fflist:
         ff=simul.fflist[fname]
         if type(ff) is eforcefields.FFSocket:
            iff = iforcefields.InputFFSocket()
            iff.store(ff)
            self.extra.append(("ffsocket",iff))
         elif type(ff) is eforcefields.FFLennardJones:
            iff = iforcefields.InputFFLennardJones()
            iff.store(ff)
            self.extra.append(("fflj",iff))


      for s in simul.syslist:
         isys = InputSystem()
         isys.store(s)
         self.extra.append(("system",isys))


   def fetch(self):
      """Creates a simulation object.

      Returns:
         A simulation object of the appropriate type and with the appropriate
         properties and other objects given the attributes of the
         InputSimulation object.

      Raises:
         TypeError: Raised if one of the file types in the stride keyword
            is incorrect.
      """

      super(InputSimulation,self).fetch()

      # small hack: initialize here the verbosity level -- we really assume to have
      # just one simulation object
      verbosity.level=self.verbosity.fetch()

      syslist=[]
      fflist=[]
      for (k,v) in self.extra:
         if k == "system":
            for isys in range(v.copies.fetch()): # creates multiple copies of system if desired
               syslist.append(v.fetch())
               if (v.copies.fetch() > 1):
<<<<<<< HEAD
                  syslist[-1].prefix = syslist[-1].prefix + ( ("%0" + str(int(1 + np.floor(np.log(v.copies.fetch())/np.log(10)))) + "d") % (isys) )
         elif k == "ffsocket": 
            fflist.append(v.fetch())
=======
                  syslist[-1].prefix = syslist[-1].prefix+( ("%0" + str(int(1 + np.floor(np.log(v.copies.fetch())/np.log(10)))) + "d") % (isys) )
         elif k=="ffsocket": fflist.append(v.fetch())
         elif k=="fflj": fflist.append(v.fetch())
>>>>>>> 3c41a044


      # this creates a simulation object which gathers all the little bits
      #TODO use named arguments since this list is a bit too long...
      import ipi.engine.simulation as esimulation   # import here as otherwise this is the mother of all circular imports...
      rsim = esimulation.Simulation(
                  self.mode.fetch(),
                  syslist, fflist,
                  self.output.fetch(),
                  self.prng.fetch(),
                  self.paratemp.fetch(),
                  self.step.fetch(),
                  tsteps=self.total_steps.fetch(),
                  ttime=self.total_time.fetch())

<<<<<<< HEAD
      return rsim
=======
      return rsim

   def check(self):
      """Function that deals with optional arguments.

      Deals with the difference between classical and PI dynamics. If there is
      no beads argument, the bead positions are generated from the atoms, with
      the necklace being fixed at the atom position. Similarly, if no nbeads
      argument is specified a classical simulation is done.

      """

      super(InputSimulation,self).check()
>>>>>>> 3c41a044
<|MERGE_RESOLUTION|>--- conflicted
+++ resolved
@@ -183,15 +183,11 @@
             for isys in range(v.copies.fetch()): # creates multiple copies of system if desired
                syslist.append(v.fetch())
                if (v.copies.fetch() > 1):
-<<<<<<< HEAD
                   syslist[-1].prefix = syslist[-1].prefix + ( ("%0" + str(int(1 + np.floor(np.log(v.copies.fetch())/np.log(10)))) + "d") % (isys) )
-         elif k == "ffsocket": 
+         elif k=="ffsocket": 
             fflist.append(v.fetch())
-=======
-                  syslist[-1].prefix = syslist[-1].prefix+( ("%0" + str(int(1 + np.floor(np.log(v.copies.fetch())/np.log(10)))) + "d") % (isys) )
-         elif k=="ffsocket": fflist.append(v.fetch())
-         elif k=="fflj": fflist.append(v.fetch())
->>>>>>> 3c41a044
+         elif k=="fflj": 
+            fflist.append(v.fetch())
 
 
       # this creates a simulation object which gathers all the little bits
@@ -207,20 +203,4 @@
                   tsteps=self.total_steps.fetch(),
                   ttime=self.total_time.fetch())
 
-<<<<<<< HEAD
-      return rsim
-=======
-      return rsim
-
-   def check(self):
-      """Function that deals with optional arguments.
-
-      Deals with the difference between classical and PI dynamics. If there is
-      no beads argument, the bead positions are generated from the atoms, with
-      the necklace being fixed at the atom position. Similarly, if no nbeads
-      argument is specified a classical simulation is done.
-
-      """
-
-      super(InputSimulation,self).check()
->>>>>>> 3c41a044
+      return rsim