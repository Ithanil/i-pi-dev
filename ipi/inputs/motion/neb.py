--- conflicted
+++ resolved
@@ -109,10 +109,6 @@
     default_label = "NEB"
 
     def store(self, neb):
-<<<<<<< HEAD
-=======
-        #print "INSIDE NEB STROE"
->>>>>>> 0da3e7d3
         if neb == {}: return
         self.ls_options.store(neb.ls_options)
         self.tolerances.store(neb.tolerances)
