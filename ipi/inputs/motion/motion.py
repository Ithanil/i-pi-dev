"""Deals with creating the ensembles class.

Copyright (C) 2013, Joshua More and Michele Ceriotti

This program is free software: you can redistribute it and/or modify
it under the terms of the GNU General Public License as published by
the Free Software Foundation, either version 3 of the License, or
(at your option) any later version.

This program is distributed in the hope that it will be useful,
but WITHOUT ANY WARRANTY; without even the implied warranty of
MERCHANTABILITY or FITNESS FOR A PARTICULAR PURPOSE. See the
GNU General Public License for more details.

You should have received a copy of the GNU General Public License
along with this program. If not, see <http.//www.gnu.org/licenses/>.


Classes:
   InputEnsemble: Deals with creating the Ensemble object from a file, and
      writing the checkpoints.
"""

import numpy as np
import ipi.engine.initializer
<<<<<<< HEAD
from ipi.engine.motion import Motion, Dynamics, Replay, GeopMotion, NEBMover
=======
from ipi.engine.motion import Motion, Dynamics, Replay, GeopMover, NEBMover, DynMatrixMover
from ipi.engine.motion import DynMatrixMover
>>>>>>> caddb68b
from ipi.utils.inputvalue import *
from ipi.inputs.thermostats import *
from ipi.inputs.initializer import *
from .geop import InputGeop
from .neb import InputNEB
from .dynamics import InputDynamics
from .phonons import InputDynMatrix
from ipi.utils.units import *

__all__ = ['InputMotion']

class InputMotion(Input):
   """Motion calculation input class.

   A class to encompass the different "motion" calculations.

   Attributes:
      mode: An optional string giving the kind of motion calculation to be performed.

   Fields:
      fixcom: An optional boolean which decides whether the centre of mass
         motion will be constrained or not.
      fixatoms: A list of the indices of atoms that should not be moved.

   """

   attribs={"mode"  : (InputAttribute, {"dtype"   : str,
                                    "help"    : "How atoms should be moved at each step in the simulatio. 'replay' means that a simulation is restarted from a previous simulation.",
                                    "options" : ['vibrations', 'minimize', 'replay', 'neb', 'dynamics',  'dummy']}) }

   fields={"fixcom": (InputValue, {"dtype"           : bool,
                                   "default"         : True,
                                   "help"            : "This describes whether the centre of mass of the particles is fixed."}),
           "fixatoms" : (InputArray, {"dtype"        : int,
                                    "default"      : np.zeros(0,int),
                                    "help"         : "Indices of the atmoms that should be held fixed."}),
           "optimizer" : ( InputGeop, { "default" : {},
                                     "help":  "Option for geometry optimization" } ),
           "neb_optimizer" : ( InputGeop, { "default" : {},
                                     "help":  "Option for geometry optimization" } ),
           "dynamics" : ( InputDynamics, { "default" : {},
                                     "help":  "Option for (path integral) molecular dynamics" } ),
           "file": (InputInitFile, { "default" : input_default(factory=ipi.engine.initializer.InitBase,kwargs={"mode":"xyz"}),
                           "help"            : "This describes the location to read a trajectory file from."}),
           "vibrations" : ( InputDynMatrix, { "default" : {}, 
                                     "help":  "Option for phonon computation" } )
         }

   dynamic = {  }

   default_help = "Allow chosing the type of calculation to be performed. Holds all the information that is calculation specific, such as geometry optimization parameters, etc."
   default_label = "MOTION"

   def store(self, sc):
      """Takes a motion calculation instance and stores a minimal representation of it.

      Args:
         sc: A motion calculation class.
      """

      super(InputMotion, self).store(sc)
      tsc = -1
      if type(sc) is Motion:
          self.mode.store("dummy")
      elif type(sc) is Replay:
         self.mode.store("replay")
         tsc = 0
      elif type(sc) is GeopMotion:
         self.mode.store("minimize")
         self.optimizer.store(sc)
         tsc = 1
      elif type(sc) is NEBMover:
         self.mode.store("neb")
         self.neb_optimizer.store(sc)
         tsc = 1
      elif type(sc) is Dynamics:
         self.mode.store("dynamics")
         self.dynamics.store(sc)
         tsc = 1   
      elif type(sc) is DynMatrixMover:
         self.mode.store("vibrations")
         self.vibrations.store(sc)
         tsc = 1   
      else: 
         raise ValueError("Cannot store Mover calculator of type "+str(type(sc)))
      
      if tsc == 0:
         self.file.store(sc.intraj)
      elif tsc > 0:
         self.fixcom.store(sc.fixcom)
         self.fixatoms.store(sc.fixatoms)

   def fetch(self):
      """Creates a motion calculator object.

      Returns:
         An ensemble object of the appropriate mode and with the appropriate
         objects given the attributes of the InputEnsemble object.
      """

      super(InputMotion, self).fetch()

      if self.mode.fetch() == "replay":
         sc = Replay(fixcom=self.fixcom.fetch(), fixatoms=self.fixatoms.fetch(), intraj=self.file.fetch())
      elif self.mode.fetch() == "minimize":
<<<<<<< HEAD
         sc = GeopMotion(fixcom=False, fixatoms=None, **self.optimizer.fetch())
=======
         sc = GeopMover(fixcom=self.fixcom.fetch(), fixatoms=self.fixatoms.fetch(), **self.optimizer.fetch())
>>>>>>> caddb68b
      elif self.mode.fetch() == "neb":
         sc = NEBMover(fixcom=self.fixcom.fetch(), fixatoms=self.fixatoms.fetch(), **self.neb_optimizer.fetch())
      elif self.mode.fetch() == "dynamics":
         sc = Dynamics(fixcom=self.fixcom.fetch(), fixatoms=self.fixatoms.fetch(), **self.dynamics.fetch())
      elif self.mode.fetch() == "vibrations":
         sc = DynMatrixMover(fixcom=self.fixcom.fetch(), fixatoms=self.fixatoms.fetch(), **self.vibrations.fetch() )
      else:
         sc = Motion()
         #raise ValueError("'" + self.mode.fetch() + "' is not a supported motion calculation mode.")

      return sc<|MERGE_RESOLUTION|>--- conflicted
+++ resolved
@@ -23,12 +23,8 @@
 
 import numpy as np
 import ipi.engine.initializer
-<<<<<<< HEAD
-from ipi.engine.motion import Motion, Dynamics, Replay, GeopMotion, NEBMover
-=======
 from ipi.engine.motion import Motion, Dynamics, Replay, GeopMover, NEBMover, DynMatrixMover
 from ipi.engine.motion import DynMatrixMover
->>>>>>> caddb68b
 from ipi.utils.inputvalue import *
 from ipi.inputs.thermostats import *
 from ipi.inputs.initializer import *
@@ -96,7 +92,7 @@
       elif type(sc) is Replay:
          self.mode.store("replay")
          tsc = 0
-      elif type(sc) is GeopMotion:
+      elif type(sc) is GeopMover:
          self.mode.store("minimize")
          self.optimizer.store(sc)
          tsc = 1
@@ -134,11 +130,7 @@
       if self.mode.fetch() == "replay":
          sc = Replay(fixcom=self.fixcom.fetch(), fixatoms=self.fixatoms.fetch(), intraj=self.file.fetch())
       elif self.mode.fetch() == "minimize":
-<<<<<<< HEAD
-         sc = GeopMotion(fixcom=False, fixatoms=None, **self.optimizer.fetch())
-=======
          sc = GeopMover(fixcom=self.fixcom.fetch(), fixatoms=self.fixatoms.fetch(), **self.optimizer.fetch())
->>>>>>> caddb68b
       elif self.mode.fetch() == "neb":
          sc = NEBMover(fixcom=self.fixcom.fetch(), fixatoms=self.fixatoms.fetch(), **self.neb_optimizer.fetch())
       elif self.mode.fetch() == "dynamics":
