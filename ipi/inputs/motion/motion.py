"""Deals with creating the ensembles class.

Copyright (C) 2013, Joshua More and Michele Ceriotti

This program is free software: you can redistribute it and/or modify
it under the terms of the GNU General Public License as published by
the Free Software Foundation, either version 3 of the License, or
(at your option) any later version.

This program is distributed in the hope that it will be useful,
but WITHOUT ANY WARRANTY; without even the implied warranty of
MERCHANTABILITY or FITNESS FOR A PARTICULAR PURPOSE. See the
GNU General Public License for more details.

You should have received a copy of the GNU General Public License
along with this program. If not, see <http.//www.gnu.org/licenses/>.


Classes:
   InputEnsemble: Deals with creating the Ensemble object from a file, and
      writing the checkpoints.
"""

import numpy as np
import ipi.engine.initializer
from ipi.engine.motion import Motion, Dynamics, Replay, GeopMover, NEBMover, DynMatrixMover
from ipi.engine.motion import DynMatrixMover
from ipi.utils.inputvalue import *
from ipi.inputs.thermostats import *
from ipi.inputs.initializer import *
from .geop import InputGeop
from .neb import InputNEB
from .dynamics import InputDynamics
<<<<<<< HEAD
from .phonons import InputDynMatrix
=======
from ipi.inputs.phonons import InputDynMatrix
from ipi.engine.phonons import  DynMatrixMover
>>>>>>> ff5931f4
from ipi.utils.units import *

__all__ = ['InputMotion']

class InputMotion(Input):
   """Motion calculation input class.

   A class to encompass the different "motion" calculations.

   Attributes:
      mode: An optional string giving the kind of motion calculation to be performed.

   Fields:
      fixcom: An optional boolean which decides whether the centre of mass
         motion will be constrained or not.
      fixatoms: A list of the indices of atoms that should not be moved.

   """

   attribs={"mode"  : (InputAttribute, {"dtype"   : str,
                                    "help"    : "How atoms should be moved at each step in the simulatio. 'replay' means that a simulation is restarted from a previous simulation.",
                                    "options" : ['vibrations', 'minimize', 'replay', 'neb', 'dynamics',  'dummy']}) }
   fields={"fixcom": (InputValue, {"dtype"           : bool,
                                   "default"         : True,
                                   "help"            : "This describes whether the centre of mass of the particles is fixed."}),
           "fixatoms" : (InputArray, {"dtype"        : int,
                                    "default"      : np.zeros(0,int),
                                    "help"         : "Indices of the atmoms that should be held fixed."}),
           "optimizer" : ( InputGeop, { "default" : {},
                                     "help":  "Option for geometry optimization" } ),
           "neb_optimizer" : ( InputGeop, { "default" : {},
                                     "help":  "Option for geometry optimization" } ),
           "dynamics" : ( InputDynamics, { "default" : {},
                                     "help":  "Option for (path integral) molecular dynamics" } ),
<<<<<<< HEAD
           "file": (InputInitFile, { "default" : input_default(factory=ipi.engine.initializer.InitBase,kwargs={"mode":"xyz"}),
                           "help"            : "This describes the location to read a trajectory file from."}),
           "vibrations" : ( InputDynMatrix, { "default" : {}, 
                                     "help":  "Option for phonon computation" } )
=======
           "file": (InputInitFile, {"default" : input_default(factory=ipi.engine.initializer.InitBase,kwargs={"mode":"xyz"}),
                           "help"            : "This describes the location to read a trajectory file from."}),
           "calculator" : ( InputDynMatrix, { "default" : {}, 
                                     "help":  "Option for calculating force constant matrix" } )
>>>>>>> ff5931f4
         }

   dynamic = {  }

   default_help = "Allow chosing the type of calculation to be performed. Holds all the information that is calculation specific, such as geometry optimization parameters, etc."
   default_label = "MOTION"

   def store(self, sc):
      """Takes a motion calculation instance and stores a minimal representation of it.

      Args:
         sc: A motion calculation class.
      """

      super(InputMotion, self).store(sc)
      tsc = -1
      if type(sc) is Motion:
          self.mode.store("dummy")
      elif type(sc) is Replay:
         self.mode.store("replay")
         tsc = 0
      elif type(sc) is GeopMover:
         self.mode.store("minimize")
         self.optimizer.store(sc)
         tsc = 1
      elif type(sc) is NEBMover:
         self.mode.store("neb")
         self.neb_optimizer.store(sc)
         tsc = 1
      elif type(sc) is Dynamics:
         self.mode.store("dynamics")
         self.dynamics.store(sc)
         tsc = 1   
      elif type(sc) is DynMatrixMover:
<<<<<<< HEAD
         self.mode.store("vibrations")
         self.vibrations.store(sc)
=======
         self.mode.store("calcphonons")
         self.calculator.store(sc)
>>>>>>> ff5931f4
         tsc = 1   
      else: 
         raise ValueError("Cannot store Mover calculator of type "+str(type(sc)))
      
      if tsc == 0:
         self.file.store(sc.intraj)
      elif tsc > 0:
         self.fixcom.store(sc.fixcom)
         self.fixatoms.store(sc.fixatoms)

   def fetch(self):
      """Creates a motion calculator object.

      Returns:
         An ensemble object of the appropriate mode and with the appropriate
         objects given the attributes of the InputEnsemble object.
      """

      super(InputMotion, self).fetch()

      if self.mode.fetch() == "replay":
         sc = Replay(fixcom=self.fixcom.fetch(), fixatoms=self.fixatoms.fetch(), intraj=self.file.fetch())
      elif self.mode.fetch() == "minimize":
         sc = GeopMover(fixcom=self.fixcom.fetch(), fixatoms=self.fixatoms.fetch(), **self.optimizer.fetch())
      elif self.mode.fetch() == "neb":
         sc = NEBMover(fixcom=self.fixcom.fetch(), fixatoms=self.fixatoms.fetch(), **self.neb_optimizer.fetch())
      elif self.mode.fetch() == "dynamics":
         sc = Dynamics(fixcom=self.fixcom.fetch(), fixatoms=self.fixatoms.fetch(), **self.dynamics.fetch())
<<<<<<< HEAD
      elif self.mode.fetch() == "vibrations":
         sc = DynMatrixMover(fixcom=self.fixcom.fetch(), fixatoms=self.fixatoms.fetch(), **self.vibrations.fetch() )
=======
      elif self.mode.fetch() == "calcphonons":
         sc = DynMatrixMover(fixcom=self.fixcom.fetch(), fixatoms=self.fixatoms.fetch(), **self.calculator.fetch() )
>>>>>>> ff5931f4
      else:
         sc = Motion()
         #raise ValueError("'" + self.mode.fetch() + "' is not a supported motion calculation mode.")

      return sc<|MERGE_RESOLUTION|>--- conflicted
+++ resolved
@@ -31,12 +31,7 @@
 from .geop import InputGeop
 from .neb import InputNEB
 from .dynamics import InputDynamics
-<<<<<<< HEAD
 from .phonons import InputDynMatrix
-=======
-from ipi.inputs.phonons import InputDynMatrix
-from ipi.engine.phonons import  DynMatrixMover
->>>>>>> ff5931f4
 from ipi.utils.units import *
 
 __all__ = ['InputMotion']
@@ -59,6 +54,7 @@
    attribs={"mode"  : (InputAttribute, {"dtype"   : str,
                                     "help"    : "How atoms should be moved at each step in the simulatio. 'replay' means that a simulation is restarted from a previous simulation.",
                                     "options" : ['vibrations', 'minimize', 'replay', 'neb', 'dynamics',  'dummy']}) }
+
    fields={"fixcom": (InputValue, {"dtype"           : bool,
                                    "default"         : True,
                                    "help"            : "This describes whether the centre of mass of the particles is fixed."}),
@@ -71,17 +67,10 @@
                                      "help":  "Option for geometry optimization" } ),
            "dynamics" : ( InputDynamics, { "default" : {},
                                      "help":  "Option for (path integral) molecular dynamics" } ),
-<<<<<<< HEAD
            "file": (InputInitFile, { "default" : input_default(factory=ipi.engine.initializer.InitBase,kwargs={"mode":"xyz"}),
                            "help"            : "This describes the location to read a trajectory file from."}),
            "vibrations" : ( InputDynMatrix, { "default" : {}, 
                                      "help":  "Option for phonon computation" } )
-=======
-           "file": (InputInitFile, {"default" : input_default(factory=ipi.engine.initializer.InitBase,kwargs={"mode":"xyz"}),
-                           "help"            : "This describes the location to read a trajectory file from."}),
-           "calculator" : ( InputDynMatrix, { "default" : {}, 
-                                     "help":  "Option for calculating force constant matrix" } )
->>>>>>> ff5931f4
          }
 
    dynamic = {  }
@@ -116,13 +105,8 @@
          self.dynamics.store(sc)
          tsc = 1   
       elif type(sc) is DynMatrixMover:
-<<<<<<< HEAD
          self.mode.store("vibrations")
          self.vibrations.store(sc)
-=======
-         self.mode.store("calcphonons")
-         self.calculator.store(sc)
->>>>>>> ff5931f4
          tsc = 1   
       else: 
          raise ValueError("Cannot store Mover calculator of type "+str(type(sc)))
@@ -151,13 +135,8 @@
          sc = NEBMover(fixcom=self.fixcom.fetch(), fixatoms=self.fixatoms.fetch(), **self.neb_optimizer.fetch())
       elif self.mode.fetch() == "dynamics":
          sc = Dynamics(fixcom=self.fixcom.fetch(), fixatoms=self.fixatoms.fetch(), **self.dynamics.fetch())
-<<<<<<< HEAD
       elif self.mode.fetch() == "vibrations":
          sc = DynMatrixMover(fixcom=self.fixcom.fetch(), fixatoms=self.fixatoms.fetch(), **self.vibrations.fetch() )
-=======
-      elif self.mode.fetch() == "calcphonons":
-         sc = DynMatrixMover(fixcom=self.fixcom.fetch(), fixatoms=self.fixatoms.fetch(), **self.calculator.fetch() )
->>>>>>> ff5931f4
       else:
          sc = Motion()
          #raise ValueError("'" + self.mode.fetch() + "' is not a supported motion calculation mode.")
