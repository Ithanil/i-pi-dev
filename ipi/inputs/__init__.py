--- conflicted
+++ resolved
@@ -5,10 +5,6 @@
 # See the "licenses" directory for full license information.
 
 
-<<<<<<< HEAD
-__all__ = [ 'barostats', 'cell', 'ensembles', 'thermostats', 'mover',
-=======
 __all__ = [ 'barostats', 'cell', 'ensembles', 'thermostats', 'motion',
->>>>>>> 49c17ff4
             'interface', 'forces', 'forcefields', 'atoms', 'beads', 'prng', 'outputs',
             'normalmodes', 'initializer', 'system', 'paratemp', 'simulation']