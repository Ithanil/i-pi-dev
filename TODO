--- conflicted
+++ resolved
@@ -33,10 +33,9 @@
 
 DONE (needs verification) ***  Move the synchro business out of Beads and into NormalModes (MC) (MC)
 
-<<<<<<< HEAD
 **   Fix (or remove) "spring_nrg" trajectory output. Not really needed anymore... (MC)
 More in general, rationalize and clean up the available properties and trajectories.     
-=======
+
 ** We should add a check function to InputThermo (JM)
 
 * Remove parameters tag from InputForce completely (JM) (JM)
@@ -44,6 +43,3 @@
 ** Currently, the acceptable trajectory file types are hard-coded into the 
 check function of InputTrajectory. We should find a more easily maintainable
 method of doing this. (JM)
-
-     
->>>>>>> 16b06f76
